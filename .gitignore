# TradeTally - .gitignore
docker-test
<<<<<<< HEAD
=======
docker-compose.yaml
>>>>>>> 0981f07c
*bom.json
# Security - NEVER commit sensitive files
.env
.env.*
!.env.example
*.key
*.pem
*.p12
*.pfx
*.jks
secrets/
config/secrets/

# OS-specific files
.DS_Store
.DS_Store?
._*
.Spotlight-V100
.Trashes
ehthumbs.db
Desktop.ini
Thumbs.db

# Node.js dependencies
node_modules/
npm-debug.log*
yarn-debug.log*
yarn-error.log*
pnpm-debug.log*

# Runtime data
pids
*.pid
*.seed
*.pid.lock

# Coverage directory used by tools like istanbul
coverage/
*.lcov

# nyc test coverage
.nyc_output

# Grunt intermediate storage
.grunt

# Bower dependency directory
bower_components

# node-waf configuration
.lock-wscript

# Compiled binary addons
build/Release

# Dependency directories
jspm_packages/

# TypeScript cache
*.tsbuildinfo

# Optional npm cache directory
.npm

# Optional eslint cache
.eslintcache

# Microbundle cache
.rpt2_cache/
.rts2_cache_cjs/
.rts2_cache_es/
.rts2_cache_umd/

# Optional REPL history
.node_repl_history

# Output of 'npm pack'
*.tgz

# Yarn Integrity file
.yarn-integrity

# parcel-bundler cache
.cache
.parcel-cache

# Vite build output
dist/
dist-ssr/

# Vue.js specific
.vuepress/dist

# Serverless directories
.serverless/

# FuseBox cache
.fusebox/

# DynamoDB Local files
.dynamodb/

# TernJS port file
.tern-port

# Stores VSCode versions used for testing VSCode extensions
.vscode-test

# yarn v2
.yarn/cache
.yarn/unplugged
.yarn/build-state.yml
.yarn/install-state.gz
.pnp.*

# IDE files
.vscode/
.idea/
*.swp
*.swo
*~

# OS generated files
.DS_Store
.DS_Store?
._*
.Spotlight-V100
.Trashes
ehthumbs.db
Thumbs.db

# Logs
logs/
*.log
lerna-debug.log*

# Application specific logs
backend/src/logs/
backend/server.log

# Database files (if using SQLite locally)
*.sqlite
*.sqlite3
*.db

# Backup files
*.bak
*.backup
*.sql.bak

# Temporary files
tmp/
temp/
.tmp/

# PM2 files
ecosystem.config.js.backup
.pm2/

# SSL certificates (if stored locally)
*.pem
*.key
*.crt
*.cert

# Uploads directory (if storing files locally)
uploads/
backend/uploads/

# CUSIP cache backup files
backend/src/data/cusip_cache_backup_*.json

# Build artifacts
build/
out/

# Test files
test-results/
coverage/

# Webpack bundles
*.bundle.js
*.bundle.js.map

# Local development files
.local
local.json

# Docker files (if using Docker)
.dockerignore
docker-compose.override.yml

# Package lock files (choose one based on your package manager)
# package-lock.json  # Uncomment if using yarn
# yarn.lock          # Uncomment if using npm

# Generated documentation
docs/generated/

# Local configuration overrides
config/local.json
config/local.js

# Sentry files
.sentryclirc

# MacOS
.AppleDouble
.LSOverride

# Windows
Desktop.ini
$RECYCLE.BIN/

# Linux
*~

# JetBrains IDEs
.idea/
*.iml
*.iws
*.ipr

# Sublime Text
*.sublime-project
*.sublime-workspace

# Vim
*.swp
*.swo
.vimrc.local

# Emacs
*~
\#*\#
/.emacs.desktop
/.emacs.desktop.lock
*.elc
auto-save-list
tramp
.\#*

# Visual Studio Code
.vscode/
*.code-workspace

# Temporary directories
.sass-cache/
.tmp/

# Production build files that shouldn't be committed
frontend/dist/
backend/dist/

# Local development database dumps
*.dump
database_backup_*.sql

# API keys and secrets (double-check these are in .env)
secrets/
keys/
certificates/

claude.md
<|MERGE_RESOLUTION|>--- conflicted
+++ resolved
@@ -1,9 +1,6 @@
 # TradeTally - .gitignore
 docker-test
-<<<<<<< HEAD
-=======
 docker-compose.yaml
->>>>>>> 0981f07c
 *bom.json
 # Security - NEVER commit sensitive files
 .env
