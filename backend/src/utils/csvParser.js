--- conflicted
+++ resolved
@@ -297,20 +297,6 @@
 function parseDate(dateStr) {
   if (!dateStr) return null;
   
-<<<<<<< HEAD
-  // Handle MM/DD/YYYY format
-  if (dateStr.includes('/')) {
-    const parts = dateStr.split('/');
-    if (parts.length === 3) {
-      const [month, day, year] = parts;
-      // Create date with explicit values to avoid timezone issues
-      const date = new Date(parseInt(year), parseInt(month) - 1, parseInt(day));
-      return isNaN(date.getTime()) ? null : date.toISOString().split('T')[0];
-    }
-  }
-  
-  // Default handling for other formats
-=======
   // Try to parse MM/DD/YYYY format first
   const mmddyyyyMatch = dateStr.match(/^(\d{1,2})\/(\d{1,2})\/(\d{4})/);
   if (mmddyyyyMatch) {
@@ -320,7 +306,6 @@
   }
   
   // Fall back to default date parsing
->>>>>>> 89135af1
   const date = new Date(dateStr);
   return isNaN(date.getTime()) ? null : date.toISOString().split('T')[0];
 }
@@ -333,48 +318,13 @@
 
 // Lightspeed-specific datetime parser that handles Central Time
 function parseLightspeedDateTime(dateTimeStr) {
-<<<<<<< HEAD
-  console.log(`DEBUG parseLightspeedDateTime: Input="${dateTimeStr}" (type: ${typeof dateTimeStr})`);
-  if (!dateTimeStr) {
-    console.log(`DEBUG parseLightspeedDateTime: Returning null - dateTimeStr is falsy`);
-    return null;
-  }
-=======
   if (!dateTimeStr) return null;
->>>>>>> 89135af1
   
   try {
     // Lightspeed exports times in Central Time (America/Chicago)
     // We need to parse the datetime and convert it to UTC properly
     
     // Parse the datetime string components manually to avoid timezone interpretation
-<<<<<<< HEAD
-    const parts = dateTimeStr.trim().split(' ');
-    if (parts.length < 2) return null;
-    
-    const [datePart, ...timeParts] = parts;
-    const timeStr = timeParts.join(' '); // Handle time with seconds
-    
-    let year, month, day;
-    
-    // Check if date is in YYYY-MM-DD or MM/DD/YYYY format
-    if (datePart.includes('-')) {
-      // YYYY-MM-DD format
-      [year, month, day] = datePart.split('-').map(Number);
-    } else if (datePart.includes('/')) {
-      // MM/DD/YYYY format
-      const dateParts = datePart.split('/');
-      if (dateParts.length === 3) {
-        [month, day, year] = dateParts.map(Number);
-      }
-    }
-    
-    // Parse time part (HH:MM:SS or HH:MM)
-    const timeParts2 = timeStr.split(':');
-    const hours = parseInt(timeParts2[0]) || 0;
-    const minutes = parseInt(timeParts2[1]) || 0;
-    const seconds = parseInt(timeParts2[2]) || 0;
-=======
     // Expected formats: "2025-04-09 16:33" or "04/09/2025 16:33:00"
     const parts = dateTimeStr.trim().split(' ');
     if (parts.length < 2) return null;
@@ -399,17 +349,12 @@
     const timeParts = timePart.split(':');
     const hours = parseInt(timeParts[0]);
     const minutes = parseInt(timeParts[1]);
->>>>>>> 89135af1
     
     if (!year || !month || !day || hours === undefined || minutes === undefined) return null;
     
     // Create UTC date object with explicit values (treating input as literal time)
     // Month is 0-indexed in JavaScript Date
-<<<<<<< HEAD
-    const literalDate = new Date(Date.UTC(year, month - 1, day, hours, minutes, seconds));
-=======
     const literalDate = new Date(Date.UTC(year, month - 1, day, hours, minutes, 0));
->>>>>>> 89135af1
     
     // Now adjust for Lightspeed timezone
     // Based on your requirement: 16:33 should become 20:33 UTC
@@ -419,11 +364,8 @@
     // Add offset hours to convert from Lightspeed time to UTC
     const utcDate = new Date(literalDate.getTime() + (offsetHours * 60 * 60 * 1000));
     
-<<<<<<< HEAD
-=======
     console.log(`Lightspeed time conversion: ${dateTimeStr} (Central) -> ${utcDate.toISOString()} (UTC)`);
     
->>>>>>> 89135af1
     return utcDate.toISOString();
   } catch (error) {
     console.warn('Error parsing Lightspeed datetime:', dateTimeStr, error.message);
@@ -431,8 +373,6 @@
   }
 }
 
-<<<<<<< HEAD
-=======
 // Helper function to determine if a date is in daylight saving time
 function isDaylightSavingTime(date) {
   // DST in US typically runs from second Sunday in March to first Sunday in November
@@ -449,7 +389,6 @@
   return date >= marchSecondSunday && date < novemberFirstSunday;
 }
 
->>>>>>> 89135af1
 function parseSide(sideStr) {
   if (!sideStr) return 'long';
   const normalized = sideStr.toLowerCase();
@@ -608,14 +547,6 @@
       const buySellValue = record['Buy/Sell'] || record['Buy Sell'] || record.BuySell || record['Long/Short'];
       const side = parseLightspeedSide(sideValue, buySellValue, record['Principal Amount'], record['NET Amount'], record.Qty);
       
-<<<<<<< HEAD
-      // Debug the actual field values from CSV
-      const tradeDate = record['Trade Date'];
-      const executionTime = record['Execution Time'] || record['Raw Exec. Time'];
-      const combinedDateTime = tradeDate + ' ' + (executionTime || '09:30');
-      
-      console.log(`DEBUG CSV FIELDS: Trade Date="${tradeDate}", Execution Time="${executionTime}", Combined="${combinedDateTime}"`);
-=======
       // DEBUG: Log the raw CSV data and parsed side for ALL transactions
       console.log(`🔥 CSV TRANSACTION DEBUG: ${resolvedSymbol}`);
       console.log(`  Side: "${record.Side}"`);
@@ -625,16 +556,11 @@
       console.log(`  Raw Symbol: "${record.Symbol}"`);
       console.log(`  Resolved Symbol: "${resolvedSymbol}"`);
       console.log(`---`);
->>>>>>> 89135af1
       
       const transaction = {
         symbol: resolvedSymbol,
         tradeDate: parseDate(record['Trade Date']),
-<<<<<<< HEAD
-        entryTime: parseLightspeedDateTime(combinedDateTime),
-=======
         entryTime: parseLightspeedDateTime(record['Trade Date'] + ' ' + (record['Execution Time'] || record['Raw Exec. Time'] || '09:30')),
->>>>>>> 89135af1
         entryPrice: parseFloat(record.Price),
         quantity: Math.abs(parseInt(record.Qty)),
         side: side,
@@ -643,8 +569,6 @@
         broker: 'lightspeed',
         notes: `Trade #${record['Trade Number']} - ${record['Security Type'] || ''}`
       };
-      
-      console.log(`DEBUG TRANSACTION: entryTime="${transaction.entryTime}", tradeDate="${transaction.tradeDate}"`);
 
       if (transaction.symbol && transaction.entryPrice > 0 && transaction.quantity > 0) {
         transactions.push(transaction);
@@ -697,13 +621,9 @@
       entryTime: null,  // Will be set from first CSV transaction
       tradeDate: null,  // Will be set from first CSV transaction
       side: existingPosition.side,
-<<<<<<< HEAD
-      executions: existingPosition.executions || [],  // FIXED: Preserve existing executions
-=======
       executions: Array.isArray(existingPosition.executions) 
         ? existingPosition.executions 
         : (existingPosition.executions ? JSON.parse(existingPosition.executions) : []),  // Parse JSON executions
->>>>>>> 89135af1
       totalQuantity: existingPosition.quantity,
       totalFees: existingPosition.commission || 0,
       entryValue: existingPosition.quantity * existingPosition.entryPrice,
@@ -740,7 +660,7 @@
       if (currentPosition === 0) {
         currentTrade = {
           symbol: symbol,
-          entryTime: transaction.entryTime || new Date().toISOString(),
+          entryTime: transaction.entryTime,
           tradeDate: transaction.tradeDate,
           side: transaction.side === 'buy' ? 'long' : 'short',
           executions: [],
@@ -833,12 +753,6 @@
         currentTrade.quantity = currentTrade.totalQuantity;
         currentTrade.commission = currentTrade.totalFees;
         currentTrade.fees = 0;
-<<<<<<< HEAD
-        currentTrade.exitTime = transaction.entryTime;
-        // Store executions for display in trade details
-        // Store executions in executionData field (expected by Trade.create)
-        currentTrade.executionData = currentTrade.executions;
-=======
         // FIXED: Calculate proper entry and exit times from all executions
         const executionTimes = currentTrade.executions.map(e => new Date(e.datetime));
         const sortedTimes = executionTimes.sort((a, b) => a - b);
@@ -846,14 +760,6 @@
         currentTrade.exitTime = sortedTimes[sortedTimes.length - 1].toISOString();
         
         // Executions are stored in the executions field (no need for executionData)
->>>>>>> 89135af1
-        
-        // Calculate entry and exit times from executions
-        if (currentTrade.executions && currentTrade.executions.length > 0) {
-          const executionTimes = currentTrade.executions.map(exec => new Date(exec.datetime));
-          currentTrade.entryTime = new Date(Math.min(...executionTimes)).toISOString();
-          currentTrade.exitTime = new Date(Math.max(...executionTimes)).toISOString();
-        }
         
         // Mark as update if this was an existing position
         if (currentTrade.isExistingPosition) {
@@ -897,11 +803,6 @@
       currentTrade.exitTime = null;
       currentTrade.pnl = 0;
       currentTrade.pnlPercent = 0;
-<<<<<<< HEAD
-      currentTrade.notes = `Open position: ${currentTrade.executions.length} executions`;
-      // Store executions in executionData field (expected by Trade.create)
-      currentTrade.executionData = currentTrade.executions;
-=======
       
       // Mark as update if this was an existing position (partial or full)
       if (currentTrade.isExistingPosition) {
@@ -912,7 +813,6 @@
         currentTrade.notes = `Open position: ${currentTrade.executions.length} executions`;
         console.log(`  → Added open ${currentTrade.side} position: ${currentTrade.quantity} shares`);
       }
->>>>>>> 89135af1
       
       completedTrades.push(currentTrade);
     }
@@ -1229,6 +1129,8 @@
         currentTrade.notes = `Round trip: ${currentTrade.executions.length} executions`;
         // Store executions for display in trade details
         currentTrade.executionData = currentTrade.executions;
+        // Store executions for display in trade details
+        currentTrade.executionData = currentTrade.executions;
         
         completedTrades.push(currentTrade);
         console.log(`  ✓ Completed ${currentTrade.side} trade: ${currentTrade.totalQuantity} shares, ${currentTrade.executions.length} executions, P/L: $${currentTrade.pnl.toFixed(2)}`);
