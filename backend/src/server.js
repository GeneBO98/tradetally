const express = require('express');
const cors = require('cors');
const morgan = require('morgan');
const rateLimit = require('express-rate-limit');
require('dotenv').config();

const { migrate } = require('./utils/migrate');
<<<<<<< HEAD
const { securityMiddleware } = require('./middleware/security');
=======
const logger = require('./utils/logger');
>>>>>>> 89135af1
const authRoutes = require('./routes/auth.routes');
const userRoutes = require('./routes/user.routes');
const tradeRoutes = require('./routes/trade.routes');
const analyticsRoutes = require('./routes/analytics.routes');
const settingsRoutes = require('./routes/settings.routes');
const equityRoutes = require('./routes/equity.routes');
const twoFactorRoutes = require('./routes/twoFactor');
const apiKeyRoutes = require('./routes/apiKey.routes');
const apiRoutes = require('./routes/api.routes');
const v1Routes = require('./routes/v1');
const wellKnownRoutes = require('./routes/well-known.routes');
<<<<<<< HEAD
const adminRoutes = require('./routes/admin.routes');
const gamificationRoutes = require('./routes/gamification.routes');
=======
const featuresRoutes = require('./routes/features.routes');
const behavioralAnalyticsRoutes = require('./routes/behavioralAnalytics.routes');
const billingRoutes = require('./routes/billing.routes');
const watchlistRoutes = require('./routes/watchlist.routes');
const priceAlertsRoutes = require('./routes/priceAlerts.routes');
const notificationsRoutes = require('./routes/notifications.routes');
const gamificationRoutes = require('./routes/gamification.routes');
const newsEnrichmentRoutes = require('./routes/newsEnrichment.routes');
const newsCorrelationRoutes = require('./routes/newsCorrelation.routes');
const notificationPreferencesRoutes = require('./routes/notificationPreferences.routes');
const cusipMappingsRoutes = require('./routes/cusipMappings.routes');
const BillingService = require('./services/billingService');
const priceMonitoringService = require('./services/priceMonitoringService');
const GamificationScheduler = require('./services/gamificationScheduler');
const TrialScheduler = require('./services/trialScheduler');
const backgroundWorker = require('./workers/backgroundWorker');
const jobRecoveryService = require('./services/jobRecoveryService');
const pushNotificationService = require('./services/pushNotificationService');
const globalEnrichmentCacheCleanupService = require('./services/globalEnrichmentCacheCleanupService');
const { swaggerSpec, swaggerUi } = require('./config/swagger');
>>>>>>> 89135af1
const errorHandler = require('./middleware/errorHandler');

const app = express();
const PORT = process.env.PORT || 5001;

// Trust proxy headers for rate limiting and forwarded headers
app.set('trust proxy', true);

const limiter = rateLimit({
  windowMs: 15 * 60 * 1000, // 15 minutes
  max: 1000, // limit each IP to 1000 requests per windowMs
  validate: {
    trustProxy: false, // Disable trust proxy validation for rate limiting
    xForwardedForHeader: false // Disable X-Forwarded-For validation
  }
});

// Skip rate limiting for certain paths
const skipRateLimit = (req, res, next) => {
  // Skip rate limiting for import endpoints
  if (req.path.includes('/import')) {
    return next();
  }
  return limiter(req, res, next);
};

// Apply security middleware (CSP, anti-clickjacking, etc.)
app.use(securityMiddleware());

// Optimized CORS configuration
const allowedOrigins = [
  process.env.FRONTEND_URL || 'http://localhost:5173',
  ...(process.env.CORS_ORIGINS ? process.env.CORS_ORIGINS.split(',') : [])
];

if (process.env.NODE_ENV !== 'production') {
  allowedOrigins.push(
    'http://localhost:3000',
    'http://localhost:8080',
    'capacitor://localhost',
    'ionic://localhost',
    'http://localhost'
  );
}

logger.info(`CORS configuration initialized with ${allowedOrigins.length} allowed origins`, 'cors');
logger.debug(`Allowed origins: ${allowedOrigins.join(', ')}`, 'cors');

const corsOptions = {
  origin: (origin, callback) => {
    logger.debug(`CORS check for origin: ${origin || 'null'}`, 'cors');
    
    if (!origin) {
      logger.debug('No origin header present - allowing request', 'cors');
      callback(null, true);
      return;
    }
    
    if (allowedOrigins.includes(origin)) {
      logger.debug(`Origin ${origin} is allowed`, 'cors');
      callback(null, true);
    } else {
      logger.warn(`Origin ${origin} not allowed. Allowed origins: ${allowedOrigins.join(', ')}`, 'cors');
      callback(new Error('Not allowed by CORS'));
    }
  },
  credentials: true,
  methods: ['GET', 'POST', 'PUT', 'DELETE', 'PATCH', 'OPTIONS'],
  allowedHeaders: ['Origin', 'X-Requested-With', 'Content-Type', 'Accept', 'Authorization', 'X-API-Key', 'X-Device-ID', 'X-App-Version', 'X-Platform', 'X-Request-ID'],
  exposedHeaders: ['X-API-Version', 'X-Rate-Limit-Remaining', 'X-Rate-Limit-Reset', 'X-Request-ID'],
  optionsSuccessStatus: 200
};

app.use(cors(corsOptions));

// Use morgan for logging in development, but not in production
if (process.env.NODE_ENV !== 'production') {
  app.use(morgan('dev', {
    skip: function (req, res) {
      // Skip logging for frequently polled endpoints
      return req.path.includes('/import/history') || 
             req.path.includes('/health') ||
             (req.path.includes('/trades') && req.query && req.query.page);
    }
  }));
}

// Body parsing middleware (skip for webhook routes that need raw body)
app.use((req, res, next) => {
  if (req.originalUrl === '/api/billing/webhooks/stripe') {
    next();
  } else {
    express.json()(req, res, next);
  }
});
app.use(express.urlencoded({ extended: true }));
app.use('/api', skipRateLimit);

// V1 API routes (mobile-optimized)
app.use('/api/v1', v1Routes);

// Legacy API routes (backward compatibility)
app.use('/api/auth', authRoutes);
app.use('/api/users', userRoutes);
app.use('/api/trades', tradeRoutes);
app.use('/api/analytics', analyticsRoutes);
app.use('/api/settings', settingsRoutes);
app.use('/api/equity', equityRoutes);
app.use('/api/2fa', twoFactorRoutes);
app.use('/api/api-keys', apiKeyRoutes);
app.use('/api/v2', apiRoutes);
<<<<<<< HEAD
app.use('/api/admin', adminRoutes);
app.use('/api/gamification', gamificationRoutes);
=======
app.use('/api/features', featuresRoutes);
app.use('/api/behavioral-analytics', behavioralAnalyticsRoutes);
app.use('/api/billing', billingRoutes);
app.use('/api/watchlists', watchlistRoutes);
app.use('/api/price-alerts', priceAlertsRoutes);
app.use('/api/notifications', notificationsRoutes);
app.use('/api/gamification', gamificationRoutes);
app.use('/api/news-enrichment', newsEnrichmentRoutes);
app.use('/api/news-correlation', newsCorrelationRoutes);
app.use('/api/notification-preferences', notificationPreferencesRoutes);
app.use('/api/cusip-mappings', cusipMappingsRoutes);
>>>>>>> 89135af1

// Well-known endpoints for mobile discovery
app.use('/.well-known', wellKnownRoutes);

<<<<<<< HEAD
// Health endpoint with database connection check
=======
// Swagger API Documentation
if (process.env.NODE_ENV !== 'production' || process.env.ENABLE_SWAGGER === 'true') {
  app.use('/api-docs', swaggerUi.serve, swaggerUi.setup(swaggerSpec, {
    explorer: true,
    customCss: '.swagger-ui .topbar { display: none }',
    customSiteTitle: 'TradeTally API Documentation',
  }));
  logger.info('📚 Swagger documentation available at /api-docs');
}

// Health endpoint with background worker status
>>>>>>> 89135af1
app.get('/api/health', async (req, res) => {
  const health = {
    status: 'OK',
    timestamp: new Date().toISOString(),
    services: {
<<<<<<< HEAD
      database: 'OK'
=======
      database: 'OK',
      backgroundWorker: backgroundWorker.getStatus(),
      jobRecovery: jobRecoveryService.getStatus(),
      enrichmentCacheCleanup: globalEnrichmentCacheCleanupService.getStatus()
>>>>>>> 89135af1
    }
  };
  
  // Check database connection
  try {
    await require('./config/database').query('SELECT 1');
  } catch (error) {
    health.services.database = 'ERROR';
    health.status = 'DEGRADED';
  }
  
<<<<<<< HEAD
  res.json(health);
});

// CSP violation reporting endpoint (OWASP CWE-693 mitigation)
app.post('/api/csp-report', express.json({ type: 'application/csp-report' }), (req, res) => {
  const cspReport = req.body;
  console.warn('CSP Violation Report:', JSON.stringify(cspReport, null, 2));
  
  // Log CSP violations for OWASP compliance monitoring
  // In production, you might want to store these in a database or send to a monitoring service
  if (cspReport && cspReport['csp-report']) {
    const violation = cspReport['csp-report'];
    console.warn(`CSP Violation: ${violation['violated-directive']} blocked ${violation['blocked-uri']} on ${violation['document-uri']}`);
  }
  
  res.status(204).end(); // No content response
});

// OWASP-compliant security headers test endpoint
app.get('/api/security-test', (req, res) => {
  res.json({
    message: 'OWASP-compliant security headers applied',
    timestamp: new Date().toISOString(),
    owasp_compliance: {
      'HTTP_Headers_Cheat_Sheet': 'https://cheatsheetseries.owasp.org/cheatsheets/HTTP_Headers_Cheat_Sheet.html',
      'HSTS_Cheat_Sheet': 'https://cheatsheetseries.owasp.org/cheatsheets/HTTP_Strict_Transport_Security_Cheat_Sheet.html',
      'CWE-693': 'Protection Mechanism Failure - Mitigated with strict CSP directives',
      'CWE-1021': 'Improper Restriction of Rendered UI Layers - Mitigated with enhanced anti-clickjacking',
      'WASC-15': 'Application Misconfiguration - Addressed with OWASP-compliant headers',
      'OWASP_A05_2021': 'Security Misconfiguration - Comprehensive header implementation',
      'WSTG-v42-CLNT-09': 'Clickjacking Testing - Multiple protection layers implemented'
    },
    headers: {
      'X-Frame-Options': res.getHeader('X-Frame-Options') || 'Not Set',
      'X-Content-Type-Options': res.getHeader('X-Content-Type-Options') || 'Not Set',
      'X-XSS-Protection': 'Disabled (OWASP Recommended)',
      'Content-Security-Policy': res.getHeader('Content-Security-Policy') ? 'Set with OWASP Level 3 directives' : 'Not Set',
      'Strict-Transport-Security': res.getHeader('Strict-Transport-Security') ? 'Set (2-year max-age)' : 'Not Set',
      'Referrer-Policy': res.getHeader('Referrer-Policy') || 'Not Set',
      'Cross-Origin-Resource-Policy': res.getHeader('Cross-Origin-Resource-Policy') || 'Not Set',
      'Cross-Origin-Opener-Policy': res.getHeader('Cross-Origin-Opener-Policy') || 'Not Set',
      'Permissions-Policy': res.getHeader('Permissions-Policy') ? 'Set' : 'Not Set',
      'Server': res.getHeader('Server') || 'Hidden'
    },
    security_measures: {
      'CWE-693_Mitigation': 'Comprehensive CSP with report-uri, strict directives',
      'CWE-1021_Mitigation': 'Enhanced anti-clickjacking with multiple protection layers',
      'WASC-15_Mitigation': 'OWASP-compliant headers, secure configuration',
      'OWASP_A05_2021_Mitigation': 'Security misconfiguration prevention with comprehensive headers',
      'WSTG-v42-CLNT-09_Mitigation': 'Multi-layered clickjacking protection (CSP + X-Frame-Options + legacy headers)',
      'CSP_Level': '3 (Latest)',
      'CSP_Violations': 'Monitored via /api/csp-report endpoint',
      'Clickjacking_Protection': 'frame-ancestors none, X-Frame-Options DENY, legacy CSP headers',
      'XSS_Protection': 'Explicitly disabled per OWASP recommendation - modern browsers have better protection',
      'HSTS_MaxAge': '63072000 seconds (2 years) as per OWASP guidelines',
      'CSP_FrameAncestors': 'Complete UI layer restriction for CWE-1021 compliance'
    }
  });
=======
  // Check if background worker is running (critical for PRO features)
  if (!health.services.backgroundWorker.isRunning || !health.services.backgroundWorker.queueProcessing) {
    health.status = 'DEGRADED';
    health.services.backgroundWorker.status = 'ERROR';
  } else {
    health.services.backgroundWorker.status = 'OK';
  }

  // Check if job recovery is running
  if (!health.services.jobRecovery.isRunning) {
    health.status = 'DEGRADED';
    health.services.jobRecovery.status = 'ERROR';
  } else {
    health.services.jobRecovery.status = 'OK';
  }
  
  res.json(health);
});

// Admin endpoint to check enrichment status
app.get('/api/admin/enrichment-status', async (req, res) => {
  try {
    const db = require('./config/database');
    
    // Get job queue status
    const jobs = await db.query('SELECT type, status, COUNT(*) as count FROM job_queue GROUP BY type, status ORDER BY type, status');
    
    // Get trade enrichment status
    const trades = await db.query('SELECT enrichment_status, COUNT(*) as count FROM trades GROUP BY enrichment_status ORDER BY enrichment_status');
    
    res.json({
      backgroundWorker: backgroundWorker.getStatus(),
      jobRecovery: jobRecoveryService.getStatus(),
      jobQueue: jobs.rows,
      tradeEnrichment: trades.rows,
      timestamp: new Date().toISOString()
    });
  } catch (error) {
    res.status(500).json({ error: error.message });
  }
});

// Admin endpoint to trigger manual recovery
app.post('/api/admin/trigger-recovery', async (req, res) => {
  try {
    await jobRecoveryService.triggerRecovery();
    res.json({ 
      success: true, 
      message: 'Recovery triggered successfully',
      timestamp: new Date().toISOString()
    });
  } catch (error) {
    res.status(500).json({ error: error.message });
  }
>>>>>>> 89135af1
});

app.use(errorHandler);

app.use((req, res) => {
  res.status(404).json({ error: 'Route not found' });
});

// Function to start server with migration
async function startServer() {
  try {
    logger.info('Starting TradeTally server...');
    
    // Run database migrations first
    if (process.env.RUN_MIGRATIONS !== 'false') {
      logger.info('Running database migrations...');
      await migrate();
    } else {
      logger.info('Skipping migrations (RUN_MIGRATIONS=false)');
    }
    
    // Initialize billing service (conditional)
    await BillingService.initialize();
    
    // Start price monitoring service for Pro users
    if (process.env.ENABLE_PRICE_MONITORING !== 'false') {
      console.log('Starting price monitoring service...');
      await priceMonitoringService.start();
    } else {
      console.log('Price monitoring disabled (ENABLE_PRICE_MONITORING=false)');
    }
    
    // Start gamification scheduler
    if (process.env.ENABLE_GAMIFICATION !== 'false') {
      console.log('Starting gamification scheduler...');
      GamificationScheduler.startScheduler();
    } else {
      console.log('Gamification disabled (ENABLE_GAMIFICATION=false)');
    }
    
    // Start trial scheduler (for trial expiration emails)
    if (process.env.ENABLE_TRIAL_EMAILS !== 'false') {
      console.log('Starting trial scheduler...');
      TrialScheduler.startScheduler();
    } else {
      console.log('Trial emails disabled (ENABLE_TRIAL_EMAILS=false)');
    }
    
    // Initialize push notification service
    if (process.env.ENABLE_PUSH_NOTIFICATIONS === 'true') {
      console.log('✓ Push notification service loaded');
    } else {
      console.log('Push notifications disabled (ENABLE_PUSH_NOTIFICATIONS=false)');
    }

    // Start background worker for trade enrichment - CRITICAL for PRO tier
    if (process.env.ENABLE_TRADE_ENRICHMENT !== 'false') {
      console.log('Starting background worker for trade enrichment...');
      let attempts = 0;
      const maxAttempts = 3;
      
      while (attempts < maxAttempts) {
        try {
          await backgroundWorker.start();
          console.log('✓ Background worker started for trade enrichment');
          break;
        } catch (error) {
          attempts++;
          console.error(`❌ Failed to start background worker (attempt ${attempts}/${maxAttempts}):`, error.message);
          
          if (attempts >= maxAttempts) {
            console.error('🚨 CRITICAL: Background worker failed to start after multiple attempts');
            console.error('🚨 This will affect PRO tier trade enrichment features');
            
            // In production, we should fail fast for critical services
            if (process.env.NODE_ENV === 'production') {
              console.error('🚨 Exiting due to critical service failure in production');
              process.exit(1);
            }
          } else {
            // Wait 2 seconds before retry
            await new Promise(resolve => setTimeout(resolve, 2000));
          }
        }
      }
    } else {
      console.log('Trade enrichment disabled (ENABLE_TRADE_ENRICHMENT=false)');
    }

    // Start automatic job recovery service - CRITICAL for PRO tier reliability
    if (process.env.ENABLE_JOB_RECOVERY !== 'false') {
      console.log('Starting automatic job recovery service...');
      jobRecoveryService.start();
      console.log('✓ Job recovery service started (prevents stuck enrichment jobs)');
    } else {
      console.log('Job recovery disabled (ENABLE_JOB_RECOVERY=false)');
    }

    // Start global enrichment cache cleanup service
    if (process.env.ENABLE_ENRICHMENT_CACHE_CLEANUP !== 'false') {
      console.log('Starting global enrichment cache cleanup service...');
      globalEnrichmentCacheCleanupService.start();
      console.log('✓ Global enrichment cache cleanup service started');
    } else {
      console.log('Enrichment cache cleanup disabled (ENABLE_ENRICHMENT_CACHE_CLEANUP=false)');
    }
    
    // Start the server
    app.listen(PORT, () => {
<<<<<<< HEAD
      console.log(`✓ TradeTally server running on port ${PORT}`);
      console.log(`✓ Environment: ${process.env.NODE_ENV || 'development'}`);
      
      // Start stock split daily checks
      const stockSplitService = require('./services/stockSplitService');
      stockSplitService.startDailyCheck();
      console.log('✓ Stock split monitoring started');
      
      // Start gamification scheduler
      const GamificationScheduler = require('./services/gamificationScheduler');
      GamificationScheduler.startScheduler();
      console.log('✓ Gamification scheduler started');
=======
      logger.info(`✓ TradeTally server running on port ${PORT}`);
      logger.info(`✓ Environment: ${process.env.NODE_ENV || 'development'}`);
      logger.info(`✓ Log level: ${process.env.LOG_LEVEL || 'INFO'}`);
>>>>>>> 89135af1
    });
  } catch (error) {
    logger.error('Failed to start server:', error);
    process.exit(1);
  }
}

// Graceful shutdown
process.on('SIGTERM', async () => {
  console.log('SIGTERM received, shutting down gracefully...');
  await priceMonitoringService.stop();
  jobRecoveryService.stop();
  globalEnrichmentCacheCleanupService.stop();
  await backgroundWorker.stop();
  process.exit(0);
});

process.on('SIGINT', async () => {
  console.log('SIGINT received, shutting down gracefully...');
  await priceMonitoringService.stop();
  jobRecoveryService.stop();
  await backgroundWorker.stop();
  process.exit(0);
});

process.on('SIGINT', async () => {
  console.log('SIGINT received, shutting down gracefully...');
  await priceMonitoringService.stop();
  process.exit(0);
});

// Start the server
startServer();<|MERGE_RESOLUTION|>--- conflicted
+++ resolved
@@ -5,11 +5,8 @@
 require('dotenv').config();
 
 const { migrate } = require('./utils/migrate');
-<<<<<<< HEAD
 const { securityMiddleware } = require('./middleware/security');
-=======
 const logger = require('./utils/logger');
->>>>>>> 89135af1
 const authRoutes = require('./routes/auth.routes');
 const userRoutes = require('./routes/user.routes');
 const tradeRoutes = require('./routes/trade.routes');
@@ -21,10 +18,7 @@
 const apiRoutes = require('./routes/api.routes');
 const v1Routes = require('./routes/v1');
 const wellKnownRoutes = require('./routes/well-known.routes');
-<<<<<<< HEAD
 const adminRoutes = require('./routes/admin.routes');
-const gamificationRoutes = require('./routes/gamification.routes');
-=======
 const featuresRoutes = require('./routes/features.routes');
 const behavioralAnalyticsRoutes = require('./routes/behavioralAnalytics.routes');
 const billingRoutes = require('./routes/billing.routes');
@@ -45,7 +39,6 @@
 const pushNotificationService = require('./services/pushNotificationService');
 const globalEnrichmentCacheCleanupService = require('./services/globalEnrichmentCacheCleanupService');
 const { swaggerSpec, swaggerUi } = require('./config/swagger');
->>>>>>> 89135af1
 const errorHandler = require('./middleware/errorHandler');
 
 const app = express();
@@ -157,10 +150,7 @@
 app.use('/api/2fa', twoFactorRoutes);
 app.use('/api/api-keys', apiKeyRoutes);
 app.use('/api/v2', apiRoutes);
-<<<<<<< HEAD
 app.use('/api/admin', adminRoutes);
-app.use('/api/gamification', gamificationRoutes);
-=======
 app.use('/api/features', featuresRoutes);
 app.use('/api/behavioral-analytics', behavioralAnalyticsRoutes);
 app.use('/api/billing', billingRoutes);
@@ -172,14 +162,10 @@
 app.use('/api/news-correlation', newsCorrelationRoutes);
 app.use('/api/notification-preferences', notificationPreferencesRoutes);
 app.use('/api/cusip-mappings', cusipMappingsRoutes);
->>>>>>> 89135af1
 
 // Well-known endpoints for mobile discovery
 app.use('/.well-known', wellKnownRoutes);
 
-<<<<<<< HEAD
-// Health endpoint with database connection check
-=======
 // Swagger API Documentation
 if (process.env.NODE_ENV !== 'production' || process.env.ENABLE_SWAGGER === 'true') {
   app.use('/api-docs', swaggerUi.serve, swaggerUi.setup(swaggerSpec, {
@@ -190,21 +176,16 @@
   logger.info('📚 Swagger documentation available at /api-docs');
 }
 
-// Health endpoint with background worker status
->>>>>>> 89135af1
+// Health endpoint with database connection check and background worker status
 app.get('/api/health', async (req, res) => {
   const health = {
     status: 'OK',
     timestamp: new Date().toISOString(),
     services: {
-<<<<<<< HEAD
-      database: 'OK'
-=======
       database: 'OK',
       backgroundWorker: backgroundWorker.getStatus(),
       jobRecovery: jobRecoveryService.getStatus(),
       enrichmentCacheCleanup: globalEnrichmentCacheCleanupService.getStatus()
->>>>>>> 89135af1
     }
   };
   
@@ -216,7 +197,22 @@
     health.status = 'DEGRADED';
   }
   
-<<<<<<< HEAD
+  // Check if background worker is running (critical for PRO features)
+  if (!health.services.backgroundWorker.isRunning || !health.services.backgroundWorker.queueProcessing) {
+    health.status = 'DEGRADED';
+    health.services.backgroundWorker.status = 'ERROR';
+  } else {
+    health.services.backgroundWorker.status = 'OK';
+  }
+
+  // Check if job recovery is running
+  if (!health.services.jobRecovery.isRunning) {
+    health.status = 'DEGRADED';
+    health.services.jobRecovery.status = 'ERROR';
+  } else {
+    health.services.jobRecovery.status = 'OK';
+  }
+  
   res.json(health);
 });
 
@@ -275,24 +271,6 @@
       'CSP_FrameAncestors': 'Complete UI layer restriction for CWE-1021 compliance'
     }
   });
-=======
-  // Check if background worker is running (critical for PRO features)
-  if (!health.services.backgroundWorker.isRunning || !health.services.backgroundWorker.queueProcessing) {
-    health.status = 'DEGRADED';
-    health.services.backgroundWorker.status = 'ERROR';
-  } else {
-    health.services.backgroundWorker.status = 'OK';
-  }
-
-  // Check if job recovery is running
-  if (!health.services.jobRecovery.isRunning) {
-    health.status = 'DEGRADED';
-    health.services.jobRecovery.status = 'ERROR';
-  } else {
-    health.services.jobRecovery.status = 'OK';
-  }
-  
-  res.json(health);
 });
 
 // Admin endpoint to check enrichment status
@@ -330,7 +308,7 @@
   } catch (error) {
     res.status(500).json({ error: error.message });
   }
->>>>>>> 89135af1
+}
 });
 
 app.use(errorHandler);
@@ -440,24 +418,14 @@
     
     // Start the server
     app.listen(PORT, () => {
-<<<<<<< HEAD
-      console.log(`✓ TradeTally server running on port ${PORT}`);
-      console.log(`✓ Environment: ${process.env.NODE_ENV || 'development'}`);
+      logger.info(`✓ TradeTally server running on port ${PORT}`);
+      logger.info(`✓ Environment: ${process.env.NODE_ENV || 'development'}`);
+      logger.info(`✓ Log level: ${process.env.LOG_LEVEL || 'INFO'}`);
       
       // Start stock split daily checks
       const stockSplitService = require('./services/stockSplitService');
       stockSplitService.startDailyCheck();
       console.log('✓ Stock split monitoring started');
-      
-      // Start gamification scheduler
-      const GamificationScheduler = require('./services/gamificationScheduler');
-      GamificationScheduler.startScheduler();
-      console.log('✓ Gamification scheduler started');
-=======
-      logger.info(`✓ TradeTally server running on port ${PORT}`);
-      logger.info(`✓ Environment: ${process.env.NODE_ENV || 'development'}`);
-      logger.info(`✓ Log level: ${process.env.LOG_LEVEL || 'INFO'}`);
->>>>>>> 89135af1
     });
   } catch (error) {
     logger.error('Failed to start server:', error);
