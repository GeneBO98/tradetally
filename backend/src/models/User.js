const db = require('../config/database');
const bcrypt = require('bcryptjs');

class User {
  static async create({ email, username, password, fullName, verificationToken, verificationExpires, role = 'user', isVerified = false, adminApproved = true, tier = 'free' }) {
    const hashedPassword = await bcrypt.hash(password, 10);
    
    // Admins get Pro tier by default
    if (role === 'admin' || role === 'owner') {
      tier = 'pro';
    }
    
    const query = `
      INSERT INTO users (email, username, password_hash, full_name, verification_token, verification_expires, role, is_verified, admin_approved, tier)
      VALUES ($1, $2, $3, $4, $5, $6, $7, $8, $9, $10)
      RETURNING id, email, username, full_name, avatar_url, role, is_verified, admin_approved, is_active, timezone, tier, created_at
    `;
    
    const values = [email.toLowerCase(), username, hashedPassword, fullName, verificationToken, verificationExpires, role, isVerified, adminApproved, tier];
    const result = await db.query(query, values);
    
    return result.rows[0];
  }

  static async findById(id) {
    const query = `
      SELECT id, email, username, full_name, avatar_url, role, is_verified, admin_approved, is_active, timezone, 
             two_factor_enabled, tier, created_at, updated_at
      FROM users
      WHERE id = $1 AND is_active = true
    `;
    
    const result = await db.query(query, [id]);
    return result.rows[0];
  }

  static async findByIdForAdmin(id) {
    const query = `
      SELECT id, email, username, full_name, avatar_url, role, is_verified, admin_approved, is_active, timezone, 
<<<<<<< HEAD
             two_factor_enabled, created_at, updated_at
=======
             two_factor_enabled, tier, created_at, updated_at
>>>>>>> 89135af1
      FROM users
      WHERE id = $1
    `;
    
    const result = await db.query(query, [id]);
    return result.rows[0];
  }

  static async findByEmail(email) {
    const query = `
      SELECT id, email, username, password_hash, full_name, avatar_url, role, is_verified, admin_approved, is_active, timezone, 
             two_factor_enabled, two_factor_secret, tier, created_at
      FROM users
      WHERE email = $1
    `;
    
    const result = await db.query(query, [email.toLowerCase()]);
    return result.rows[0];
  }

  static async findByUsername(username) {
    const query = `
      SELECT id, email, username, full_name, avatar_url, is_verified, admin_approved, is_active, timezone, tier, created_at
      FROM users
      WHERE username = $1 AND is_active = true
    `;
    
    const result = await db.query(query, [username]);
    return result.rows[0];
  }

  static async update(id, updates) {
    const fields = [];
    const values = [];
    let paramCount = 1;

    Object.entries(updates).forEach(([key, value]) => {
      if (key !== 'id' && key !== 'password') {
        fields.push(`${key} = $${paramCount}`);
        values.push(value);
        paramCount++;
      }
    });

    if (updates.password) {
      const hashedPassword = await bcrypt.hash(updates.password, 10);
      fields.push(`password_hash = $${paramCount}`);
      values.push(hashedPassword);
      paramCount++;
    }

    values.push(id);

    const query = `
      UPDATE users
      SET ${fields.join(', ')}
      WHERE id = $${paramCount}
      RETURNING id, email, username, full_name, avatar_url, is_verified, admin_approved, is_active, timezone, tier, updated_at
    `;

    const result = await db.query(query, values);
    return result.rows[0];
  }

  static async verifyPassword(user, password) {
    return bcrypt.compare(password, user.password_hash);
  }

  static async createSettings(userId) {
    const query = `
      INSERT INTO user_settings (user_id)
      VALUES ($1)
      ON CONFLICT (user_id) DO NOTHING
      RETURNING *
    `;
    
    const result = await db.query(query, [userId]);
    
    // If no row was returned due to conflict, fetch the existing settings
    if (result.rows.length === 0) {
      return await this.getSettings(userId);
    }
    
    return result.rows[0];
  }

  static async getSettings(userId) {
    const query = `
      SELECT * FROM user_settings
      WHERE user_id = $1
    `;
    
    try {
      const result = await db.query(query, [userId]);
      const settings = result.rows[0];
      
      // Provide default for statisticsCalculation if column doesn't exist yet
      if (settings && !settings.hasOwnProperty('statistics_calculation')) {
        settings.statistics_calculation = 'average';
      }
      
      return settings;
    } catch (error) {
      // If column doesn't exist, gracefully handle it
      if (error.message.includes('statistics_calculation')) {
        console.warn('statistics_calculation column not yet migrated, using default');
        const query = `SELECT * FROM user_settings WHERE user_id = $1`;
        const result = await db.query(query, [userId]);
        const settings = result.rows[0];
        if (settings) {
          settings.statistics_calculation = 'average';
        }
        return settings;
      }
      throw error;
    }
  }

  static async updateSettings(userId, settings) {
    const fields = [];
    const values = [];
    let paramCount = 1;

    // Map camelCase to snake_case for database columns
    const columnMapping = {
      emailNotifications: 'email_notifications',
      publicProfile: 'public_profile',
      defaultTags: 'default_tags',
      importSettings: 'import_settings',
      theme: 'theme',
      tradingStrategies: 'trading_strategies',
      tradingStyles: 'trading_styles',
      riskTolerance: 'risk_tolerance',
      primaryMarkets: 'primary_markets',
      experienceLevel: 'experience_level',
      averagePositionSize: 'average_position_size',
      tradingGoals: 'trading_goals',
      preferredSectors: 'preferred_sectors',
      statisticsCalculation: 'statistics_calculation'
    };

    Object.entries(settings).forEach(([key, value]) => {
      if (key !== 'user_id' && key !== 'id') {
        const dbColumn = columnMapping[key] || key;
        fields.push(`${dbColumn} = $${paramCount}`);
        values.push(value);
        paramCount++;
      }
    });

    values.push(userId);

    const query = `
      UPDATE user_settings
      SET ${fields.join(', ')}
      WHERE user_id = $${paramCount}
      RETURNING *
    `;

    try {
      const result = await db.query(query, values);
      return result.rows[0];
    } catch (error) {
      // If statistics_calculation column doesn't exist, try update without it
      if (error.message.includes('statistics_calculation') && settings.statisticsCalculation) {
        console.warn('statistics_calculation column not yet migrated, skipping field');
        const filteredFields = fields.filter(field => !field.includes('statistics_calculation'));
        const filteredValues = values.filter((value, index) => {
          const field = fields[index];
          return field && !field.includes('statistics_calculation');
        });
        
        if (filteredFields.length > 0) {
          const fallbackQuery = `
            UPDATE user_settings
            SET ${filteredFields.join(', ')}
            WHERE user_id = $${filteredValues.length + 1}
            RETURNING *
          `;
          filteredValues.push(userId);
          const result = await db.query(fallbackQuery, filteredValues);
          return result.rows[0];
        }
      }
      throw error;
    }
  }

  static async findByVerificationToken(token) {
    const query = `
      SELECT id, email, username, verification_token, verification_expires, is_verified
      FROM users
      WHERE verification_token = $1 AND is_active = true
    `;
    
    const result = await db.query(query, [token]);
    return result.rows[0];
  }

  static async verifyUser(userId) {
    const query = `
      UPDATE users
      SET is_verified = true, verification_token = NULL, verification_expires = NULL, updated_at = CURRENT_TIMESTAMP
      WHERE id = $1
      RETURNING id, email, username, is_verified
    `;
    
    const result = await db.query(query, [userId]);
    return result.rows[0];
  }

  static async updateVerificationToken(userId, token, expires) {
    const query = `
      UPDATE users
      SET verification_token = $1, verification_expires = $2, updated_at = CURRENT_TIMESTAMP
      WHERE id = $3
      RETURNING id, email
    `;
    
    const result = await db.query(query, [token, expires, userId]);
    return result.rows[0];
  }


  static async updateResetToken(userId, resetToken, resetExpires) {
    const query = `
      UPDATE users 
      SET reset_token = $1, reset_expires = $2
      WHERE id = $3
      RETURNING *
    `;
    
    const result = await db.query(query, [resetToken, resetExpires, userId]);
    return result.rows[0];
  }

  static async findByResetToken(token) {
    const query = `
      SELECT * FROM users 
      WHERE reset_token = $1 AND reset_expires > NOW()
    `;
    
    const result = await db.query(query, [token]);
    return result.rows[0];
  }

  static async updatePassword(userId, hashedPassword) {
    const query = `
      UPDATE users 
      SET password_hash = $1, reset_token = NULL, reset_expires = NULL
      WHERE id = $2
      RETURNING *
    `;
    
    const result = await db.query(query, [hashedPassword, userId]);
    return result.rows[0];
  }

  static async getUserCount() {
    const query = `SELECT COUNT(*) as count FROM users WHERE is_active = true`;
    const result = await db.query(query);
    return parseInt(result.rows[0].count);
  }

  static async getUserStatistics() {
    const query = `
<<<<<<< HEAD
      SELECT 
        COUNT(*) as total_users,
        COUNT(CASE WHEN role = 'admin' THEN 1 END) as admin_users,
        COUNT(CASE WHEN is_active = true THEN 1 END) as active_users,
        COUNT(CASE WHEN admin_approved = false THEN 1 END) as pending_approval,
        COUNT(CASE WHEN is_verified = false THEN 1 END) as unverified
=======
      SELECT id, email, username, full_name, avatar_url, role, is_verified, admin_approved, is_active, timezone, tier, created_at, updated_at
>>>>>>> 89135af1
      FROM users
    `;
    
    const result = await db.query(query);
    const stats = result.rows[0];
    
    return {
      totalUsers: parseInt(stats.total_users),
      adminUsers: parseInt(stats.admin_users),
      activeUsers: parseInt(stats.active_users),
      pendingApproval: parseInt(stats.pending_approval),
      unverified: parseInt(stats.unverified)
    };
  }

  // Admin user management methods
  static async getAllUsers(limit = 25, offset = 0, search = '') {
    if (search && search.trim()) {
      // Query with search
      const searchTerm = `%${search.trim()}%`;
      
      const countQuery = `
        SELECT COUNT(*) as count 
        FROM users 
        WHERE username ILIKE $1 OR email ILIKE $1 OR full_name ILIKE $1
      `;
      
      const usersQuery = `
        SELECT id, email, username, full_name, avatar_url, role, is_verified, admin_approved, is_active, timezone, created_at, updated_at
        FROM users
        WHERE username ILIKE $3 OR email ILIKE $3 OR full_name ILIKE $3
        ORDER BY created_at DESC
        LIMIT $1 OFFSET $2
      `;
      
      const [countResult, usersResult] = await Promise.all([
        db.query(countQuery, [searchTerm]),
        db.query(usersQuery, [limit, offset, searchTerm])
      ]);
      
      return {
        users: usersResult.rows,
        total: parseInt(countResult.rows[0].count),
        limit: parseInt(limit),
        offset: parseInt(offset),
        hasMore: parseInt(offset) + parseInt(limit) < parseInt(countResult.rows[0].count)
      };
    } else {
      // Query without search
      const countQuery = `SELECT COUNT(*) as count FROM users`;
      const usersQuery = `
        SELECT id, email, username, full_name, avatar_url, role, is_verified, admin_approved, is_active, timezone, created_at, updated_at
        FROM users
        ORDER BY created_at DESC
        LIMIT $1 OFFSET $2
      `;
      
      const [countResult, usersResult] = await Promise.all([
        db.query(countQuery),
        db.query(usersQuery, [limit, offset])
      ]);
      
      return {
        users: usersResult.rows,
        total: parseInt(countResult.rows[0].count),
        limit: parseInt(limit),
        offset: parseInt(offset),
        hasMore: parseInt(offset) + parseInt(limit) < parseInt(countResult.rows[0].count)
      };
    }
  }

  static async updateRole(userId, role) {
    // Determine tier based on role
    let tier = 'free';
    if (role === 'admin' || role === 'owner') {
      tier = 'pro';
    }
    
    const query = `
      UPDATE users
      SET role = $1, tier = $2, updated_at = CURRENT_TIMESTAMP
      WHERE id = $3
      RETURNING id, email, username, full_name, avatar_url, role, is_verified, is_active, timezone, tier, created_at, updated_at
    `;
    
    const result = await db.query(query, [role, tier, userId]);
    return result.rows[0];
  }

  static async updateStatus(userId, isActive) {
    const query = `
      UPDATE users
      SET is_active = $1, updated_at = CURRENT_TIMESTAMP
      WHERE id = $2
      RETURNING id, email, username, full_name, avatar_url, role, is_verified, is_active, timezone, tier, created_at, updated_at
    `;
    
    const result = await db.query(query, [isActive, userId]);
    return result.rows[0];
  }

  static async getAdminCount() {
    const query = `SELECT COUNT(*) as count FROM users WHERE role = 'admin' AND is_active = true`;
    const result = await db.query(query);
    return parseInt(result.rows[0].count);
  }

  static async getActiveAdminCount() {
    const query = `SELECT COUNT(*) as count FROM users WHERE role = 'admin' AND is_active = true`;
    const result = await db.query(query);
    return parseInt(result.rows[0].count);
  }

  static async getOwnerCount() {
    const query = `SELECT COUNT(*) as count FROM users WHERE role = 'owner'`;
    const result = await db.query(query);
    return parseInt(result.rows[0].count);
  }

  static async getOwner() {
    const query = `SELECT id, email, username, full_name, avatar_url, role, is_verified, is_active, timezone, tier, created_at, updated_at FROM users WHERE role = 'owner' LIMIT 1`;
    const result = await db.query(query);
    return result.rows[0];
  }

  static async deleteUser(userId) {
    // Start a transaction to ensure all deletions succeed or fail together
    const client = await db.pool.connect();
    
    try {
      await client.query('BEGIN');
      
      // Delete related data that doesn't have CASCADE constraints
      // Delete CUSIP mappings for this user
      await client.query('DELETE FROM cusip_mappings WHERE user_id = $1', [userId]);
      
      // Delete user settings
      await client.query('DELETE FROM user_settings WHERE user_id = $1', [userId]);
      
      // Delete API keys
      await client.query('DELETE FROM api_keys WHERE user_id = $1', [userId]);
      
      // Delete trades (if you want to delete them - otherwise comment this out)
      await client.query('DELETE FROM trades WHERE user_id = $1', [userId]);
      
      // Delete job queue entries for this user's trades
      await client.query(`
        DELETE FROM job_queue 
        WHERE data->>'userId' = $1 
        OR data->>'tradeId' IN (SELECT id::text FROM trades WHERE user_id = $2)
      `, [userId, userId]);
      
      // Finally, delete the user
      // Other tables with ON DELETE CASCADE will be handled automatically
      const query = `DELETE FROM users WHERE id = $1`;
      const result = await client.query(query, [userId]);
      
      await client.query('COMMIT');
      
      return result.rowCount > 0;
    } catch (error) {
      await client.query('ROLLBACK');
      throw error;
    } finally {
      client.release();
    }
  }

  static async approveUser(userId) {
    const query = `
      UPDATE users
      SET admin_approved = true, updated_at = CURRENT_TIMESTAMP
      WHERE id = $1
      RETURNING id, email, username, full_name, avatar_url, role, is_verified, admin_approved, is_active, timezone, tier, created_at, updated_at
    `;
    
    const result = await db.query(query, [userId]);
    return result.rows[0];
  }

  static async getPendingUsers() {
    const query = `
      SELECT id, email, username, full_name, avatar_url, role, is_verified, admin_approved, is_active, timezone, tier, created_at, updated_at
      FROM users
      WHERE admin_approved = false AND is_active = true
      ORDER BY created_at ASC
    `;
    
    const result = await db.query(query);
    return result.rows;
  }

  static async updateBackupCodes(userId, backupCodes) {
    const query = `
      UPDATE users
      SET two_factor_backup_codes = $1, updated_at = CURRENT_TIMESTAMP
      WHERE id = $2
      RETURNING id
    `;
    
    const result = await db.query(query, [backupCodes, userId]);
    return result.rows[0];
  }

  // Tier management methods
  static async updateTier(userId, tier) {
    const query = `
      UPDATE users
      SET tier = $1, updated_at = CURRENT_TIMESTAMP
      WHERE id = $2
      RETURNING id, email, username, full_name, avatar_url, role, is_verified, admin_approved, is_active, timezone, tier, created_at, updated_at
    `;
    
    const result = await db.query(query, [tier, userId]);
    return result.rows[0];
  }

  static async getUserTier(userId) {
    const query = `
      SELECT u.tier, to_.tier as override_tier, to_.expires_at as override_expires
      FROM users u
      LEFT JOIN tier_overrides to_ ON u.id = to_.user_id
      WHERE u.id = $1
    `;
    
    const result = await db.query(query, [userId]);
    if (!result.rows[0]) return null;
    
    const { tier, override_tier, override_expires } = result.rows[0];
    
    // Check if override is active and not expired
    if (override_tier && (!override_expires || new Date(override_expires) > new Date())) {
      return override_tier;
    }
    
    return tier;
  }

  static async getSubscription(userId) {
    const query = `
      SELECT * FROM subscriptions
      WHERE user_id = $1
      ORDER BY 
        CASE WHEN status = 'active' THEN 1 
             WHEN status = 'trialing' THEN 2 
             ELSE 3 END,
        created_at DESC
      LIMIT 1
    `;
    
    const result = await db.query(query, [userId]);
    return result.rows[0];
  }

  static async createOrUpdateSubscription(subscriptionData) {
    const {
      userId,
      stripeCustomerId,
      stripeSubscriptionId,
      stripePriceId,
      status,
      currentPeriodStart,
      currentPeriodEnd,
      cancelAtPeriodEnd
    } = subscriptionData;

    const query = `
      INSERT INTO subscriptions (
        user_id, stripe_customer_id, stripe_subscription_id, stripe_price_id,
        status, current_period_start, current_period_end, cancel_at_period_end
      )
      VALUES ($1, $2, $3, $4, $5, $6, $7, $8)
      ON CONFLICT (stripe_subscription_id) 
      DO UPDATE SET
        status = EXCLUDED.status,
        current_period_start = EXCLUDED.current_period_start,
        current_period_end = EXCLUDED.current_period_end,
        cancel_at_period_end = EXCLUDED.cancel_at_period_end,
        updated_at = CURRENT_TIMESTAMP
      RETURNING *
    `;
    
    const values = [
      userId,
      stripeCustomerId,
      stripeSubscriptionId,
      stripePriceId,
      status,
      currentPeriodStart,
      currentPeriodEnd,
      cancelAtPeriodEnd
    ];
    
    const result = await db.query(query, values);
    return result.rows[0];
  }

  static async setTierOverride(userId, tier, reason, expiresAt, createdBy) {
    const query = `
      INSERT INTO tier_overrides (user_id, tier, reason, expires_at, created_by)
      VALUES ($1, $2, $3, $4, $5)
      ON CONFLICT (user_id) 
      DO UPDATE SET
        tier = EXCLUDED.tier,
        reason = EXCLUDED.reason,
        expires_at = EXCLUDED.expires_at,
        created_by = EXCLUDED.created_by,
        updated_at = CURRENT_TIMESTAMP
      RETURNING *
    `;
    
    const values = [userId, tier, reason, expiresAt, createdBy];
    const result = await db.query(query, values);
    return result.rows[0];
  }

  static async removeTierOverride(userId) {
    const query = `
      DELETE FROM tier_overrides
      WHERE user_id = $1
      RETURNING *
    `;
    
    const result = await db.query(query, [userId]);
    return result.rows[0];
  }

  static async getTierOverride(userId) {
    const query = `
      SELECT to_.*, u.username as created_by_username
      FROM tier_overrides to_
      LEFT JOIN users u ON to_.created_by = u.id
      WHERE to_.user_id = $1
    `;
    
    const result = await db.query(query, [userId]);
    return result.rows[0];
  }

  static async createTierOverride(userId, tier, reason, expiresAt, createdBy = null) {
    const query = `
      INSERT INTO tier_overrides (user_id, tier, reason, expires_at, created_by)
      VALUES ($1, $2, $3, $4, $5)
      ON CONFLICT (user_id) 
      DO UPDATE SET
        tier = EXCLUDED.tier,
        reason = EXCLUDED.reason,
        expires_at = EXCLUDED.expires_at,
        created_by = EXCLUDED.created_by,
        updated_at = CURRENT_TIMESTAMP
      RETURNING *
    `;
    
    const result = await db.query(query, [userId, tier, reason, expiresAt, createdBy]);
    return result.rows[0];
  }
}

module.exports = User;<|MERGE_RESOLUTION|>--- conflicted
+++ resolved
@@ -37,11 +37,7 @@
   static async findByIdForAdmin(id) {
     const query = `
       SELECT id, email, username, full_name, avatar_url, role, is_verified, admin_approved, is_active, timezone, 
-<<<<<<< HEAD
-             two_factor_enabled, created_at, updated_at
-=======
              two_factor_enabled, tier, created_at, updated_at
->>>>>>> 89135af1
       FROM users
       WHERE id = $1
     `;
@@ -306,88 +302,16 @@
     return parseInt(result.rows[0].count);
   }
 
-  static async getUserStatistics() {
-    const query = `
-<<<<<<< HEAD
-      SELECT 
-        COUNT(*) as total_users,
-        COUNT(CASE WHEN role = 'admin' THEN 1 END) as admin_users,
-        COUNT(CASE WHEN is_active = true THEN 1 END) as active_users,
-        COUNT(CASE WHEN admin_approved = false THEN 1 END) as pending_approval,
-        COUNT(CASE WHEN is_verified = false THEN 1 END) as unverified
-=======
+  // Admin user management methods
+  static async getAllUsers() {
+    const query = `
       SELECT id, email, username, full_name, avatar_url, role, is_verified, admin_approved, is_active, timezone, tier, created_at, updated_at
->>>>>>> 89135af1
       FROM users
+      ORDER BY created_at DESC
     `;
     
     const result = await db.query(query);
-    const stats = result.rows[0];
-    
-    return {
-      totalUsers: parseInt(stats.total_users),
-      adminUsers: parseInt(stats.admin_users),
-      activeUsers: parseInt(stats.active_users),
-      pendingApproval: parseInt(stats.pending_approval),
-      unverified: parseInt(stats.unverified)
-    };
-  }
-
-  // Admin user management methods
-  static async getAllUsers(limit = 25, offset = 0, search = '') {
-    if (search && search.trim()) {
-      // Query with search
-      const searchTerm = `%${search.trim()}%`;
-      
-      const countQuery = `
-        SELECT COUNT(*) as count 
-        FROM users 
-        WHERE username ILIKE $1 OR email ILIKE $1 OR full_name ILIKE $1
-      `;
-      
-      const usersQuery = `
-        SELECT id, email, username, full_name, avatar_url, role, is_verified, admin_approved, is_active, timezone, created_at, updated_at
-        FROM users
-        WHERE username ILIKE $3 OR email ILIKE $3 OR full_name ILIKE $3
-        ORDER BY created_at DESC
-        LIMIT $1 OFFSET $2
-      `;
-      
-      const [countResult, usersResult] = await Promise.all([
-        db.query(countQuery, [searchTerm]),
-        db.query(usersQuery, [limit, offset, searchTerm])
-      ]);
-      
-      return {
-        users: usersResult.rows,
-        total: parseInt(countResult.rows[0].count),
-        limit: parseInt(limit),
-        offset: parseInt(offset),
-        hasMore: parseInt(offset) + parseInt(limit) < parseInt(countResult.rows[0].count)
-      };
-    } else {
-      // Query without search
-      const countQuery = `SELECT COUNT(*) as count FROM users`;
-      const usersQuery = `
-        SELECT id, email, username, full_name, avatar_url, role, is_verified, admin_approved, is_active, timezone, created_at, updated_at
-        FROM users
-        ORDER BY created_at DESC
-        LIMIT $1 OFFSET $2
-      `;
-      
-      const [countResult, usersResult] = await Promise.all([
-        db.query(countQuery),
-        db.query(usersQuery, [limit, offset])
-      ]);
-      
-      return {
-        users: usersResult.rows,
-        total: parseInt(countResult.rows[0].count),
-        limit: parseInt(limit),
-        offset: parseInt(offset),
-        hasMore: parseInt(offset) + parseInt(limit) < parseInt(countResult.rows[0].count)
-      };
-    }
+    return result.rows;
   }
 
   static async updateRole(userId, role) {
