--- conflicted
+++ resolved
@@ -1,9 +1,6 @@
 const db = require('../config/database');
 const AchievementService = require('../services/achievementService');
-<<<<<<< HEAD
-=======
 const { getUserLocalDate } = require('../utils/timezone');
->>>>>>> 89135af1
 
 class Trade {
   static async create(userId, tradeData, options = {}) {
@@ -30,12 +27,6 @@
     const pnlPercent = providedPnLPercent !== undefined ? providedPnLPercent : this.calculatePnLPercent(entryPrice, cleanExitPrice, side);
 
     // Use exit date as trade date if available, otherwise use entry date
-<<<<<<< HEAD
-    // Parse the datetime as local time to avoid timezone conversion issues
-    const finalTradeDate = cleanExitTime ? 
-      this.getLocalDateString(cleanExitTime) : 
-      this.getLocalDateString(entryTime);
-=======
     // Calculate trade date in user's timezone to avoid timezone conversion issues
     // If tradeDate is explicitly provided (e.g., from imports), use it directly
     const finalTradeDate = tradeDate || await getUserLocalDate(userId, cleanExitTime || finalEntryTime);
@@ -155,7 +146,6 @@
         console.warn(`Error checking news for trade: ${error.message}`);
       }
     }
->>>>>>> 89135af1
 
     const query = `
       INSERT INTO trades (
@@ -180,17 +170,6 @@
     const result = await db.query(query, values);
     const createdTrade = result.rows[0];
     
-<<<<<<< HEAD
-    // Check for new achievements (async, don't wait for completion)
-    AchievementService.checkAndAwardAchievements(userId).catch(error => {
-      console.warn(`Failed to check achievements for user ${userId} after trade creation:`, error.message);
-    });
-    
-    // Update trading streak (async, don't wait for completion)
-    AchievementService.updateTradingStreak(userId).catch(error => {
-      console.warn(`Failed to update trading streak for user ${userId} after trade creation:`, error.message);
-    });
-=======
     // Log the strategy assignment for debugging
     console.log(`Auto-assigned strategy "${finalStrategy}" to trade ${createdTrade.id} with ${strategyConfidence}% confidence using ${classificationMethod}`);
     
@@ -272,7 +251,6 @@
         console.warn(`Failed to update trading streak for user ${userId} after trade creation:`, error.message);
       });
     }
->>>>>>> 89135af1
     
     return createdTrade;
   }
@@ -280,19 +258,7 @@
   static async findById(id, userId = null) {
     let query = `
       SELECT t.*, u.username, u.avatar_url,
-        COALESCE(
-          json_agg(
-            json_build_object(
-              'id', ta.id,
-              'file_name', ta.file_name,
-              'file_url', ta.file_url,
-              'file_type', ta.file_type,
-              'file_size', ta.file_size,
-              'uploaded_at', ta.uploaded_at
-            )
-          ) FILTER (WHERE ta.id IS NOT NULL), 
-          '[]'::json
-        ) as attachments,
+        array_agg(DISTINCT ta.*) FILTER (WHERE ta.id IS NOT NULL) as attachments,
         count(DISTINCT tc.id)::integer as comment_count,
         sc.finnhub_industry as sector,
         sc.company_name as company_name
@@ -601,12 +567,12 @@
 
     // Calculate trade_date based on exitTime or entryTime
     if (updates.exitTime) {
-      updates.tradeDate = this.getLocalDateString(updates.exitTime);
+      updates.tradeDate = new Date(updates.exitTime).toISOString().split('T')[0];
     } else if (updates.entryTime) {
       // If we're updating entry time and there's no exit time, use entry time for trade date
       const exitTime = updates.exitTime || currentTrade.exit_time;
       if (!exitTime) {
-        updates.tradeDate = this.getLocalDateString(updates.entryTime);
+        updates.tradeDate = new Date(updates.entryTime).toISOString().split('T')[0];
       }
     }
 
@@ -750,26 +716,6 @@
     // Process all other fields
     Object.entries(updates).forEach(([key, value]) => {
       if (key !== 'id' && key !== 'user_id' && key !== 'created_at') {
-<<<<<<< HEAD
-        // Handle executionData -> executions mapping
-        if (key === 'executionData') {
-          fields.push(`executions = $${paramCount}`);
-          values.push(JSON.stringify(value));
-          paramCount++;
-        } else {
-          // Convert camelCase to snake_case for database columns
-          const dbKey = key.replace(/[A-Z]/g, letter => `_${letter.toLowerCase()}`);
-          fields.push(`${dbKey} = $${paramCount}`);
-          
-          // Handle JSON/JSONB fields that need serialization
-          if (key === 'executions' || key === 'classificationMetadata' || key === 'newsEvents') {
-            values.push(JSON.stringify(value));
-          } else {
-            values.push(value);
-          }
-          paramCount++;
-        }
-=======
         // Convert camelCase to snake_case for database columns
         const dbKey = key.replace(/[A-Z]/g, letter => `_${letter.toLowerCase()}`);
         fields.push(`${dbKey} = $${paramCount}`);
@@ -781,7 +727,6 @@
           values.push(value);
         }
         paramCount++;
->>>>>>> 89135af1
       }
     });
     
@@ -789,17 +734,6 @@
     if (mergedExecutions !== null) {
       fields.push(`executions = $${paramCount}`);
       values.push(JSON.stringify(mergedExecutions));
-      paramCount++;
-    }
-
-    // Ensure classification fields are set for the trigger if strategy is being updated
-    if (updates.strategy !== undefined && !updates.classificationMethod) {
-      fields.push(`classification_method = $${paramCount}`);
-      values.push('manual');
-      paramCount++;
-      
-      fields.push(`manual_override = $${paramCount}`);
-      values.push(true);
       paramCount++;
     }
 
@@ -838,10 +772,6 @@
     `;
 
     const result = await db.query(query, values);
-<<<<<<< HEAD
-    const updatedTrade = result.rows[0];
-=======
->>>>>>> 89135af1
     
     // Check for new achievements after trade update (async, don't wait for completion)
     AchievementService.checkAndAwardAchievements(userId).catch(error => {
@@ -853,11 +783,7 @@
       console.warn(`Failed to update trading streak for user ${userId} after trade update:`, error.message);
     });
     
-<<<<<<< HEAD
-    return updatedTrade;
-=======
     return result.rows[0];
->>>>>>> 89135af1
   }
 
   static async delete(id, userId) {
@@ -998,16 +924,6 @@
     }
   }
 
-<<<<<<< HEAD
-  static getLocalDateString(dateTimeString) {
-    // Parse the datetime string and extract just the date part
-    // This avoids timezone conversion issues by treating the input as a local datetime
-    const date = new Date(dateTimeString);
-    const year = date.getFullYear();
-    const month = String(date.getMonth() + 1).padStart(2, '0');
-    const day = String(date.getDate()).padStart(2, '0');
-    return `${year}-${month}-${day}`;
-=======
   static async getCountWithFilters(userId, filters = {}) {
     const { getUserTimezone } = require('../utils/timezone');
     console.log('🔢 getCountWithFilters called with userId:', userId, 'filters:', filters);
@@ -1121,7 +1037,6 @@
     
     console.log('🔢 Count result:', total);
     return total;
->>>>>>> 89135af1
   }
 
   static async getAnalytics(userId, filters = {}) {
@@ -1158,28 +1073,22 @@
     const values = [userId];
     let paramCount = 2;
 
-    // Apply comprehensive filters (matching findByUser method)
+    // Add date filtering
+    if (filters.startDate) {
+      whereClause += ` AND t.trade_date >= $${paramCount}`;
+      values.push(filters.startDate);
+      paramCount++;
+    }
+
+    if (filters.endDate) {
+      whereClause += ` AND t.trade_date <= $${paramCount}`;
+      values.push(filters.endDate);
+      paramCount++;
+    }
+
     if (filters.symbol) {
       whereClause += ` AND t.symbol = $${paramCount}`;
       values.push(filters.symbol.toUpperCase());
-      paramCount++;
-    }
-
-    if (filters.startDate) {
-      whereClause += ` AND t.trade_date >= $${paramCount}`;
-      values.push(filters.startDate);
-      paramCount++;
-    }
-
-    if (filters.endDate) {
-      whereClause += ` AND t.trade_date <= $${paramCount}`;
-      values.push(filters.endDate);
-      paramCount++;
-    }
-
-    if (filters.tags && filters.tags.length > 0) {
-      whereClause += ` AND t.tags && $${paramCount}`;
-      values.push(filters.tags);
       paramCount++;
     }
 
@@ -1267,98 +1176,6 @@
       paramCount++;
     }
 
-<<<<<<< HEAD
-    // Multi-select filters - strategies
-    if (filters.strategies && filters.strategies.length > 0) {
-      whereClause += ` AND t.strategy = ANY($${paramCount})`;
-      values.push(filters.strategies);
-      paramCount++;
-    }
-
-    if (filters.sector) {
-      whereClause += ` AND sc.finnhub_industry = $${paramCount}`;
-      values.push(filters.sector);
-      paramCount++;
-    }
-
-    // Multi-select filters - sectors
-    if (filters.sectors && filters.sectors.length > 0) {
-      whereClause += ` AND sc.finnhub_industry = ANY($${paramCount})`;
-      values.push(filters.sectors);
-      paramCount++;
-    }
-
-    // Advanced filters
-    if (filters.side) {
-      whereClause += ` AND t.side = $${paramCount}`;
-      values.push(filters.side);
-      paramCount++;
-    }
-
-    if (filters.minPrice !== undefined) {
-      whereClause += ` AND t.entry_price >= $${paramCount}`;
-      values.push(filters.minPrice);
-      paramCount++;
-    }
-
-    if (filters.maxPrice !== undefined) {
-      whereClause += ` AND t.entry_price <= $${paramCount}`;
-      values.push(filters.maxPrice);
-      paramCount++;
-    }
-
-    if (filters.minQuantity !== undefined) {
-      whereClause += ` AND t.quantity >= $${paramCount}`;
-      values.push(filters.minQuantity);
-      paramCount++;
-    }
-
-    if (filters.maxQuantity !== undefined) {
-      whereClause += ` AND t.quantity <= $${paramCount}`;
-      values.push(filters.maxQuantity);
-      paramCount++;
-    }
-
-    if (filters.status === 'open') {
-      whereClause += ` AND t.exit_price IS NULL`;
-    } else if (filters.status === 'closed') {
-      whereClause += ` AND t.exit_price IS NOT NULL`;
-    }
-
-    if (filters.minPnl !== undefined) {
-      whereClause += ` AND t.pnl >= $${paramCount}`;
-      values.push(filters.minPnl);
-      paramCount++;
-    }
-
-    if (filters.maxPnl !== undefined) {
-      whereClause += ` AND t.pnl <= $${paramCount}`;
-      values.push(filters.maxPnl);
-      paramCount++;
-    }
-
-    if (filters.pnlType === 'profit') {
-      whereClause += ` AND t.pnl > 0`;
-    } else if (filters.pnlType === 'loss') {
-      whereClause += ` AND t.pnl < 0`;
-    }
-
-    // Broker filter
-    if (filters.broker) {
-      whereClause += ` AND t.broker = $${paramCount}`;
-      values.push(filters.broker);
-      paramCount++;
-    }
-
-    // News filter (check for null/empty news_sentiment to determine if news exists)
-    if (filters.hasNews === 'true') {
-      whereClause += ` AND t.news_sentiment IS NOT NULL AND t.news_sentiment != ''`;
-    } else if (filters.hasNews === 'false') {
-      whereClause += ` AND (t.news_sentiment IS NULL OR t.news_sentiment = '')`;
-    }
-
-    // Hold time filter
-=======
     // Multi-select sectors filter for analytics
     if (filters.sectors && filters.sectors.length > 0) {
       console.log('🎯 ANALYTICS: APPLYING MULTI-SELECT SECTORS:', filters.sectors);
@@ -1369,31 +1186,10 @@
     }
 
     // Hold time filter for analytics
->>>>>>> 89135af1
     if (filters.holdTime) {
       whereClause += this.getHoldTimeFilter(filters.holdTime);
     }
 
-<<<<<<< HEAD
-    // Hold time range filters
-    if (filters.minHoldTime !== undefined) {
-      whereClause += ` AND EXTRACT(EPOCH FROM (COALESCE(t.exit_time, NOW()) - t.entry_time)) >= $${paramCount}`;
-      values.push(filters.minHoldTime);
-      paramCount++;
-    }
-
-    if (filters.maxHoldTime !== undefined) {
-      whereClause += ` AND EXTRACT(EPOCH FROM (COALESCE(t.exit_time, NOW()) - t.entry_time)) <= $${paramCount}`;
-      values.push(filters.maxHoldTime);
-      paramCount++;
-    }
-
-    // Days of week filter
-    if (filters.daysOfWeek && filters.daysOfWeek.length > 0) {
-      whereClause += ` AND EXTRACT(DOW FROM t.trade_date) = ANY($${paramCount})`;
-      values.push(filters.daysOfWeek);
-      paramCount++;
-=======
     // News filter for analytics
     if (filters.hasNews !== undefined && filters.hasNews !== '' && filters.hasNews !== null) {
       if (filters.hasNews === 'true' || filters.hasNews === true || filters.hasNews === 1 || filters.hasNews === '1') {
@@ -1418,7 +1214,6 @@
         filters.daysOfWeek.forEach(dayNum => values.push(dayNum));
         paramCount += filters.daysOfWeek.length;
       }
->>>>>>> 89135af1
     }
 
     console.log('Analytics query - whereClause:', whereClause);
@@ -1431,7 +1226,6 @@
     const executionCountQuery = `
       SELECT COUNT(*) as execution_count
       FROM trades t
-      LEFT JOIN symbol_categories sc ON t.symbol = sc.symbol
       ${whereClause}
     `;
     
@@ -1449,21 +1243,6 @@
     }
 
     const analyticsQuery = `
-<<<<<<< HEAD
-      WITH simple_trades AS (
-        -- Simple grouping by symbol and date - include both open and closed positions
-        SELECT 
-          t.symbol,
-          t.trade_date,
-          SUM(COALESCE(t.pnl, 0)) as trade_pnl,
-          SUM(t.commission + t.fees) as trade_costs,
-          COUNT(*) as execution_count,
-          AVG(t.pnl_percent) as avg_return_pct,
-          MIN(t.entry_time) as first_entry,
-          MAX(COALESCE(t.exit_time, t.entry_time)) as last_exit,
-          -- Only count as a completed trade if there's P&L
-          CASE WHEN SUM(t.pnl) IS NOT NULL THEN 1 ELSE 0 END as is_completed
-=======
       WITH completed_trades AS (
         -- Each trade with exit price is a complete round trip
         SELECT
@@ -1476,16 +1255,10 @@
           trade_date as first_trade_date,
           entry_time as first_entry,
           COALESCE(exit_time, entry_time) as last_exit
->>>>>>> 89135af1
         FROM trades t
-        LEFT JOIN symbol_categories sc ON t.symbol = sc.symbol
         ${whereClause}
-<<<<<<< HEAD
-        GROUP BY t.symbol, t.trade_date
-=======
           AND exit_price IS NOT NULL
           AND pnl IS NOT NULL
->>>>>>> 89135af1
       ),
       trade_stats AS (
         SELECT 
@@ -1657,16 +1430,15 @@
     const symbolQuery = `
       WITH symbol_trades AS (
         SELECT 
-          t.symbol,
-          t.trade_date,
-          SUM(COALESCE(t.pnl, 0)) as trade_pnl,
-          SUM(t.quantity) as trade_volume,
+          symbol,
+          trade_date,
+          SUM(COALESCE(pnl, 0)) as trade_pnl,
+          SUM(quantity) as trade_volume,
           COUNT(*) as execution_count,
-          CASE WHEN SUM(t.pnl) IS NOT NULL THEN 1 ELSE 0 END as is_completed
+          CASE WHEN SUM(pnl) IS NOT NULL THEN 1 ELSE 0 END as is_completed
         FROM trades t
-        LEFT JOIN symbol_categories sc ON t.symbol = sc.symbol
         ${whereClause}
-        GROUP BY t.symbol, t.trade_date
+        GROUP BY symbol, trade_date
       )
       SELECT 
         symbol,
@@ -1686,16 +1458,15 @@
     // Get daily P&L for charting - simplified to work with any data
     const dailyPnLQuery = `
       SELECT 
-        t.trade_date,
-        SUM(COALESCE(t.pnl, 0)) as daily_pnl,
-        SUM(SUM(COALESCE(t.pnl, 0))) OVER (ORDER BY t.trade_date) as cumulative_pnl,
+        trade_date,
+        SUM(COALESCE(pnl, 0)) as daily_pnl,
+        SUM(SUM(COALESCE(pnl, 0))) OVER (ORDER BY trade_date) as cumulative_pnl,
         COUNT(*) as trade_count
       FROM trades t
-      LEFT JOIN symbol_categories sc ON t.symbol = sc.symbol
       ${whereClause}
-      GROUP BY t.trade_date
+      GROUP BY trade_date
       HAVING COUNT(*) > 0
-      ORDER BY t.trade_date
+      ORDER BY trade_date
     `;
 
     const dailyPnLResult = await db.query(dailyPnLQuery, values);
@@ -1705,21 +1476,20 @@
     // Get daily win rate data - simplified
     const dailyWinRateQuery = `
       SELECT 
-        t.trade_date,
-        COUNT(*) FILTER (WHERE COALESCE(t.pnl, 0) > 0) as wins,
-        COUNT(*) FILTER (WHERE COALESCE(t.pnl, 0) < 0) as losses,
-        COUNT(*) FILTER (WHERE COALESCE(t.pnl, 0) = 0) as breakeven,
+        trade_date,
+        COUNT(*) FILTER (WHERE COALESCE(pnl, 0) > 0) as wins,
+        COUNT(*) FILTER (WHERE COALESCE(pnl, 0) < 0) as losses,
+        COUNT(*) FILTER (WHERE COALESCE(pnl, 0) = 0) as breakeven,
         COUNT(*) as total_trades,
         CASE 
-          WHEN COUNT(*) > 0 THEN ROUND((COUNT(*) FILTER (WHERE COALESCE(t.pnl, 0) > 0)::decimal / COUNT(*)::decimal) * 100, 2)
+          WHEN COUNT(*) > 0 THEN ROUND((COUNT(*) FILTER (WHERE COALESCE(pnl, 0) > 0)::decimal / COUNT(*)::decimal) * 100, 2)
           ELSE 0 
         END as win_rate
       FROM trades t
-      LEFT JOIN symbol_categories sc ON t.symbol = sc.symbol
       ${whereClause}
-      GROUP BY t.trade_date
+      GROUP BY trade_date
       HAVING COUNT(*) > 0
-      ORDER BY t.trade_date
+      ORDER BY trade_date
     `;
 
     const dailyWinRateResult = await db.query(dailyWinRateQuery, values);
@@ -1729,32 +1499,20 @@
     // Get best and worst individual trades (not grouped)
     const topTradesQuery = `
       (
-        SELECT 'best' as type, t.id, t.symbol, t.entry_price, t.exit_price, 
-               t.quantity, t.pnl, t.trade_date
+        SELECT 'best' as type, id, symbol, entry_price, exit_price, 
+               quantity, pnl, trade_date
         FROM trades t
-<<<<<<< HEAD
-        LEFT JOIN symbol_categories sc ON t.symbol = sc.symbol
-        ${whereClause} AND t.pnl IS NOT NULL
-        ORDER BY t.pnl DESC
-=======
         ${whereClause} AND pnl IS NOT NULL AND pnl > 0
         ORDER BY pnl DESC
->>>>>>> 89135af1
         LIMIT 5
       )
       UNION ALL
       (
-        SELECT 'worst' as type, t.id, t.symbol, t.entry_price, t.exit_price, 
-               t.quantity, t.pnl, t.trade_date
+        SELECT 'worst' as type, id, symbol, entry_price, exit_price, 
+               quantity, pnl, trade_date
         FROM trades t
-<<<<<<< HEAD
-        LEFT JOIN symbol_categories sc ON t.symbol = sc.symbol
-        ${whereClause} AND t.pnl IS NOT NULL
-        ORDER BY t.pnl ASC
-=======
         ${whereClause} AND pnl IS NOT NULL AND pnl < 0
         ORDER BY pnl ASC
->>>>>>> 89135af1
         LIMIT 5
       )
     `;
@@ -1764,30 +1522,18 @@
     // Get individual best and worst trades for the metric cards
     const bestWorstTradesQuery = `
       (
-        SELECT 'best' as type, t.id, t.symbol, t.pnl, t.trade_date
+        SELECT 'best' as type, id, symbol, pnl, trade_date
         FROM trades t
-<<<<<<< HEAD
-        LEFT JOIN symbol_categories sc ON t.symbol = sc.symbol
-        ${whereClause} AND t.pnl IS NOT NULL
-        ORDER BY t.pnl DESC
-=======
         ${whereClause} AND pnl IS NOT NULL AND pnl > 0
         ORDER BY pnl DESC
->>>>>>> 89135af1
         LIMIT 1
       )
       UNION ALL
       (
-        SELECT 'worst' as type, t.id, t.symbol, t.pnl, t.trade_date
+        SELECT 'worst' as type, id, symbol, pnl, trade_date
         FROM trades t
-<<<<<<< HEAD
-        LEFT JOIN symbol_categories sc ON t.symbol = sc.symbol
-        ${whereClause} AND t.pnl IS NOT NULL
-        ORDER BY t.pnl ASC
-=======
         ${whereClause} AND pnl IS NOT NULL AND pnl < 0
         ORDER BY pnl ASC
->>>>>>> 89135af1
         LIMIT 1
       )
     `;
@@ -2215,33 +1961,6 @@
     return timeCondition;
   }
 
-<<<<<<< HEAD
-  static async addAttachment(tradeId, attachmentData) {
-    const { fileUrl, fileType, fileName, fileSize } = attachmentData;
-    
-    const query = `
-      INSERT INTO trade_attachments (trade_id, file_name, file_url, file_type, file_size)
-      VALUES ($1, $2, $3, $4, $5)
-      RETURNING *
-    `;
-    
-    const values = [tradeId, fileName, fileUrl, fileType, fileSize];
-    const result = await db.query(query, values);
-    return result.rows[0];
-  }
-
-  static async deleteAttachment(attachmentId, userId) {
-    const query = `
-      DELETE FROM trade_attachments 
-      WHERE id = $1 
-      AND trade_id IN (SELECT id FROM trades WHERE user_id = $2)
-      RETURNING *
-    `;
-    
-    const result = await db.query(query, [attachmentId, userId]);
-    return result.rows[0];
-  }
-=======
   // Classify individual trades by strategy using technical analysis (basic fallback version)
   static classifyTradeStrategy(trade) {
     const holdTimeMinutes = parseFloat(trade.hold_time_minutes || 0);
@@ -2976,7 +2695,6 @@
       return 'neutral';
     }
   }
->>>>>>> 89135af1
 }
 
 module.exports = Trade;