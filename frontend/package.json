--- conflicted
+++ resolved
@@ -19,13 +19,8 @@
     "marked": "^16.4.2",
     "papaparse": "^5.4.1",
     "pinia": "^2.1.7",
-<<<<<<< HEAD
-    "vue": "^3.5.20",
-    "vue-chartjs": "^5.3.3",
-=======
     "vue": "^3.5.24",
     "vue-chartjs": "^5.2.0",
->>>>>>> 3cb0fd0b
     "vue-router": "^4.6.3",
     "vuedraggable": "^4.1.0"
   },
