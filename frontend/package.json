--- conflicted
+++ resolved
@@ -10,11 +10,7 @@
   },
   "dependencies": {
     "@heroicons/vue": "^2.0.18",
-<<<<<<< HEAD
-    "axios": "^1.12.0",
-=======
     "axios": "^1.12.2",
->>>>>>> 017cba09
     "@mdi/js": "^7.4.47",
     "@stripe/stripe-js": "^2.4.0",
     "axios": "^1.6.2",
