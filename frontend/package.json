--- conflicted
+++ resolved
@@ -11,10 +11,7 @@
   "dependencies": {
     "@heroicons/vue": "^2.0.18",
     "@mdi/js": "^7.4.47",
-<<<<<<< HEAD
-=======
     "@stripe/stripe-js": "^2.4.0",
->>>>>>> 89135af1
     "axios": "^1.6.2",
     "chart.js": "^4.4.0",
     "date-fns": "^2.30.0",
