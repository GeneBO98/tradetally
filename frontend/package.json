--- conflicted
+++ resolved
@@ -10,12 +10,9 @@
   },
   "dependencies": {
     "@heroicons/vue": "^2.0.18",
-<<<<<<< HEAD
     "axios": "^1.11.0",
-=======
     "@mdi/js": "^7.4.47",
     "axios": "^1.6.2",
->>>>>>> 83ba6789
     "chart.js": "^4.4.0",
     "date-fns": "^2.30.0",
     "lightweight-charts": "^5.0.8",
