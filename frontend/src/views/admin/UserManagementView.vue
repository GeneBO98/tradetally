--- conflicted
+++ resolved
@@ -20,41 +20,6 @@
 
       <!-- Users table -->
       <div v-else class="bg-white dark:bg-gray-800 shadow overflow-hidden sm:rounded-lg">
-        <!-- Search bar -->
-        <div class="px-4 py-4 sm:px-6 border-b border-gray-200 dark:border-gray-700">
-          <div class="flex flex-col sm:flex-row sm:items-center sm:justify-between space-y-3 sm:space-y-0">
-            <div class="flex-shrink-0 w-full sm:w-96">
-              <div class="relative rounded-md shadow-sm">
-                <div class="absolute inset-y-0 left-0 pl-3 flex items-center pointer-events-none">
-                  <svg class="h-5 w-5 text-gray-400" fill="none" viewBox="0 0 24 24" stroke="currentColor">
-                    <path stroke-linecap="round" stroke-linejoin="round" stroke-width="2" d="M21 21l-6-6m2-5a7 7 0 11-14 0 7 7 0 0114 0z" />
-                  </svg>
-                </div>
-                <input
-                  v-model="searchQuery"
-                  @input="handleSearch"
-                  type="text"
-                  placeholder="Search users..."
-                  class="focus:ring-primary-500 focus:border-primary-500 block w-full pl-10 pr-12 sm:text-sm border-gray-300 dark:border-gray-600 dark:bg-gray-700 dark:text-white rounded-md"
-                />
-                <div v-if="searchQuery" class="absolute inset-y-0 right-0 pr-3 flex items-center">
-                  <button
-                    @click="clearSearch"
-                    class="text-gray-400 hover:text-gray-600 dark:hover:text-gray-300"
-                  >
-                    <svg class="h-5 w-5" fill="none" viewBox="0 0 24 24" stroke="currentColor">
-                      <path stroke-linecap="round" stroke-linejoin="round" stroke-width="2" d="M6 18L18 6M6 6l12 12" />
-                    </svg>
-                  </button>
-                </div>
-              </div>
-            </div>
-            <div class="text-sm text-gray-500 dark:text-gray-400 flex-shrink-0">
-              {{ totalUsers }} user{{ totalUsers !== 1 ? 's' : '' }} found
-            </div>
-          </div>
-        </div>
-        
         <div class="px-4 py-5 sm:p-6">
           <div class="overflow-x-auto">
             <table class="min-w-full divide-y divide-gray-200 dark:divide-gray-700">
@@ -248,53 +213,6 @@
               </tbody>
             </table>
           </div>
-          
-          <!-- Pagination Controls -->
-          <div class="px-4 py-3 flex items-center justify-between border-t border-gray-200 dark:border-gray-700">
-            <div class="flex items-center text-sm text-gray-700 dark:text-gray-300">
-              Showing {{ startIndex }} to {{ endIndex }} of {{ totalUsers }} users
-            </div>
-            
-            <div class="flex items-center space-x-1">
-              <!-- Previous button -->
-              <button
-                @click="prevPage"
-                :disabled="currentPage === 1"
-                class="relative inline-flex items-center px-2 py-2 text-sm font-medium rounded-l-md border border-gray-300 bg-white text-gray-500 hover:bg-gray-50 dark:bg-gray-700 dark:border-gray-600 dark:text-gray-400 dark:hover:bg-gray-600 disabled:opacity-50 disabled:cursor-not-allowed"
-              >
-                <svg class="h-5 w-5" fill="currentColor" viewBox="0 0 20 20">
-                  <path fill-rule="evenodd" d="M12.707 5.293a1 1 0 010 1.414L9.414 10l3.293 3.293a1 1 0 01-1.414 1.414l-4-4a1 1 0 010-1.414l4-4a1 1 0 011.414 0z" clip-rule="evenodd" />
-                </svg>
-              </button>
-              
-              <!-- Page numbers -->
-              <button
-                v-for="page in getVisiblePages"
-                :key="page.value"
-                @click="page.type === 'page' ? goToPage(page.value) : null"
-                :disabled="page.type === 'ellipsis'"
-                :class="{
-                  'bg-primary-50 border-primary-500 text-primary-600 dark:bg-primary-900/20 dark:border-primary-500 dark:text-primary-400': page.value === currentPage && page.type === 'page',
-                  'bg-white border-gray-300 text-gray-500 hover:bg-gray-50 dark:bg-gray-700 dark:border-gray-600 dark:text-gray-400 dark:hover:bg-gray-600': page.value !== currentPage && page.type === 'page',
-                  'bg-white border-gray-300 text-gray-700 dark:bg-gray-700 dark:border-gray-600 dark:text-gray-300 cursor-default': page.type === 'ellipsis'
-                }"
-                class="relative inline-flex items-center px-4 py-2 text-sm font-medium border"
-              >
-                {{ page.display }}
-              </button>
-              
-              <!-- Next button -->
-              <button
-                @click="nextPage"
-                :disabled="currentPage === totalPages"
-                class="relative inline-flex items-center px-2 py-2 text-sm font-medium rounded-r-md border border-gray-300 bg-white text-gray-500 hover:bg-gray-50 dark:bg-gray-700 dark:border-gray-600 dark:text-gray-400 dark:hover:bg-gray-600 disabled:opacity-50 disabled:cursor-not-allowed"
-              >
-                <svg class="h-5 w-5" fill="currentColor" viewBox="0 0 20 20">
-                  <path fill-rule="evenodd" d="M7.293 14.707a1 1 0 010-1.414L10.586 10 7.293 6.707a1 1 0 011.414-1.414l4 4a1 1 0 010 1.414l-4 4a1 1 0 01-1.414 0z" clip-rule="evenodd" />
-                </svg>
-              </button>
-            </div>
-          </div>
         </div>
       </div>
 
@@ -311,7 +229,7 @@
               <div class="ml-5 w-0 flex-1">
                 <dl>
                   <dt class="text-sm font-medium text-gray-500 dark:text-gray-400 truncate">Total Users</dt>
-                  <dd class="text-lg font-medium text-gray-900 dark:text-white">{{ statistics.totalUsers }}</dd>
+                  <dd class="text-lg font-medium text-gray-900 dark:text-white">{{ users.length }}</dd>
                 </dl>
               </div>
             </div>
@@ -329,7 +247,7 @@
               <div class="ml-5 w-0 flex-1">
                 <dl>
                   <dt class="text-sm font-medium text-gray-500 dark:text-gray-400 truncate">Admin Users</dt>
-                  <dd class="text-lg font-medium text-gray-900 dark:text-white">{{ statistics.adminUsers }}</dd>
+                  <dd class="text-lg font-medium text-gray-900 dark:text-white">{{ adminCount }}</dd>
                 </dl>
               </div>
             </div>
@@ -347,7 +265,7 @@
               <div class="ml-5 w-0 flex-1">
                 <dl>
                   <dt class="text-sm font-medium text-gray-500 dark:text-gray-400 truncate">Active Users</dt>
-                  <dd class="text-lg font-medium text-gray-900 dark:text-white">{{ statistics.activeUsers }}</dd>
+                  <dd class="text-lg font-medium text-gray-900 dark:text-white">{{ activeUserCount }}</dd>
                 </dl>
               </div>
             </div>
@@ -365,7 +283,7 @@
               <div class="ml-5 w-0 flex-1">
                 <dl>
                   <dt class="text-sm font-medium text-gray-500 dark:text-gray-400 truncate">Pending Approval</dt>
-                  <dd class="text-lg font-medium text-orange-600 dark:text-orange-400">{{ statistics.pendingApproval }}</dd>
+                  <dd class="text-lg font-medium text-orange-600 dark:text-orange-400">{{ pendingApprovalCount }}</dd>
                 </dl>
               </div>
             </div>
@@ -383,7 +301,7 @@
               <div class="ml-5 w-0 flex-1">
                 <dl>
                   <dt class="text-sm font-medium text-gray-500 dark:text-gray-400 truncate">Unverified</dt>
-                  <dd class="text-lg font-medium text-yellow-600 dark:text-yellow-400">{{ statistics.unverified }}</dd>
+                  <dd class="text-lg font-medium text-yellow-600 dark:text-yellow-400">{{ unverifiedCount }}</dd>
                 </dl>
               </div>
             </div>
@@ -610,14 +528,6 @@
 const showDeleteConfirm = ref(false)
 const userToDelete = ref(null)
 
-<<<<<<< HEAD
-// Pagination state
-const currentPage = ref(1)
-const totalPages = ref(1)
-const totalUsers = ref(0)
-const usersPerPage = ref(25)
-const hasMore = ref(false)
-=======
 // Tier management
 const showTierModal = ref(false)
 const selectedUser = ref(null)
@@ -627,67 +537,23 @@
 const overrideReason = ref('')
 
 const currentUserId = computed(() => authStore.user?.id)
->>>>>>> 89135af1
-
-// Search state
-const searchQuery = ref('')
-const searchTimeout = ref(null)
-
-// Statistics state
-const statistics = ref({
-  totalUsers: 0,
-  adminUsers: 0,
-  activeUsers: 0,
-  pendingApproval: 0,
-  unverified: 0
+
+const adminCount = computed(() => {
+  return users.value.filter(user => user.role === 'admin' && user.is_active).length
 })
 
-const currentUserId = computed(() => authStore.user?.id)
-
-// Computed property for admin count (for disabling logic)
-const adminCount = computed(() => statistics.value.adminUsers)
-
-const startIndex = computed(() => (currentPage.value - 1) * usersPerPage.value + 1)
-const endIndex = computed(() => Math.min(startIndex.value + users.value.length - 1, totalUsers.value))
-
-const getVisiblePages = computed(() => {
-  const pages = []
-  const delta = 2
-  const range = []
-  
-  // Calculate range of pages to show
-  for (let i = Math.max(2, currentPage.value - delta); i <= Math.min(totalPages.value - 1, currentPage.value + delta); i++) {
-    range.push(i)
-  }
-  
-  if (currentPage.value - delta > 2) {
-    range.unshift('...')
-  }
-  if (currentPage.value + delta < totalPages.value - 1) {
-    range.push('...')
-  }
-  
-  range.unshift(1)
-  if (totalPages.value !== 1) {
-    range.push(totalPages.value)
-  }
-  
-  // Convert to page objects
-  let pageNum = 1
-  for (const item of range) {
-    if (item === '...') {
-      pages.push({ type: 'ellipsis', display: '...', value: `ellipsis-${pageNum++}` })
-    } else {
-      pages.push({ type: 'page', display: item, value: item })
-    }
-  }
-  
-  return pages
+const activeUserCount = computed(() => {
+  return users.value.filter(user => user.is_active).length
 })
 
-<<<<<<< HEAD
-async function fetchUsers(page = 1) {
-=======
+const pendingApprovalCount = computed(() => {
+  return users.value.filter(user => !user.admin_approved).length
+})
+
+const unverifiedCount = computed(() => {
+  return users.value.filter(user => !user.is_verified).length
+})
+
 const proUserCount = computed(() => {
   return users.value.filter(user => getUserDisplayTier(user) === 'pro').length
 })
@@ -702,74 +568,18 @@
 }
 
 async function fetchUsers() {
->>>>>>> 89135af1
   try {
     loading.value = true
     error.value = null
     
-    const params = new URLSearchParams({
-      page: page.toString(),
-      limit: usersPerPage.value.toString()
-    })
-    
-    if (searchQuery.value.trim()) {
-      params.append('search', searchQuery.value.trim())
-    }
-    
-    const response = await api.get(`/users/admin/users?${params}`)
+    const response = await api.get('/users/admin/users')
     users.value = response.data.users
-    totalUsers.value = response.data.total
-    totalPages.value = response.data.totalPages
-    currentPage.value = response.data.page
-    hasMore.value = response.data.hasMore
-    
-    // Update statistics if provided
-    if (response.data.statistics) {
-      statistics.value = response.data.statistics
-    }
   } catch (err) {
     error.value = err.response?.data?.error || 'Failed to load users'
     showError('Error', error.value)
   } finally {
     loading.value = false
   }
-}
-
-function goToPage(page) {
-  if (page >= 1 && page <= totalPages.value) {
-    fetchUsers(page)
-  }
-}
-
-function nextPage() {
-  if (currentPage.value < totalPages.value) {
-    goToPage(currentPage.value + 1)
-  }
-}
-
-function prevPage() {
-  if (currentPage.value > 1) {
-    goToPage(currentPage.value - 1)
-  }
-}
-
-function handleSearch() {
-  // Clear existing timeout
-  if (searchTimeout.value) {
-    clearTimeout(searchTimeout.value)
-  }
-  
-  // Debounce search to avoid too many API calls
-  searchTimeout.value = setTimeout(() => {
-    currentPage.value = 1 // Reset to first page on search
-    fetchUsers(1)
-  }, 300)
-}
-
-function clearSearch() {
-  searchQuery.value = ''
-  currentPage.value = 1
-  fetchUsers(1)
 }
 
 async function updateUserRole(user, newRole) {
@@ -833,8 +643,8 @@
     
     const response = await api.delete(`/users/admin/users/${userToDelete.value.id}`)
     
-    // Refresh the current page to reflect the deletion
-    await fetchUsers(currentPage.value)
+    // Remove the user from the local array
+    users.value = users.value.filter(u => u.id !== userToDelete.value.id)
     
     showSuccess('Success', response.data.message)
     showDeleteConfirm.value = false
