--- conflicted
+++ resolved
@@ -24,11 +24,8 @@
       </router-link>
     </div>
 
-<<<<<<< HEAD
-=======
     <!-- Enrichment Status -->
     <EnrichmentStatus />
->>>>>>> 89135af1
 
     <div class="mt-8 card">
       <div class="card-body">
@@ -151,8 +148,6 @@
                   ]">
                   {{ trade.side }}
                 </span>
-<<<<<<< HEAD
-=======
                 <!-- News badge for mobile -->
                 <span v-if="trade.has_news" 
                   :class="getNewsBadgeClasses(trade.news_sentiment)"
@@ -161,7 +156,6 @@
                   <MdiIcon :icon="newspaperIcon" :size="14" class="mr-1" />
                   <span>{{ trade.news_events?.length || 0 }}</span>
                 </span>
->>>>>>> 89135af1
               </div>
             <span class="px-2 py-1 text-xs font-semibold rounded-full"
               :class="[
@@ -301,8 +295,6 @@
                   <div class="text-sm font-medium text-gray-900 dark:text-white">
                     {{ trade.symbol }}
                   </div>
-<<<<<<< HEAD
-=======
                   <!-- News badge for desktop table -->
                   <span v-if="trade.has_news" 
                     :class="getNewsBadgeClasses(trade.news_sentiment)"
@@ -311,7 +303,6 @@
                     <MdiIcon :icon="newspaperIcon" :size="14" class="mr-1" />
                     <span>{{ trade.news_events?.length || 0 }}</span>
                   </span>
->>>>>>> 89135af1
                 </div>
               </td>
               <td class="px-6 py-4 whitespace-nowrap cursor-pointer" @click="$router.push(`/trades/${trade.id}`)">
@@ -519,11 +510,8 @@
 const route = useRoute()
 const router = useRouter()
 
-<<<<<<< HEAD
-=======
 // MDI icons
 const newspaperIcon = mdiNewspaper
->>>>>>> 89135af1
 
 // Comments dialog
 const showCommentsDialog = ref(false)
@@ -571,26 +559,12 @@
 }
 
 function formatDate(date) {
-  // Handle date strings that might be in different formats
-  // If it's already a date string like '2025-07-04', treat it as local date
-  if (typeof date === 'string' && date.match(/^\d{4}-\d{2}-\d{2}$/)) {
-    // This is a date-only string, create local date to avoid timezone issues
-    const [year, month, day] = date.split('-')
-    const localDate = new Date(parseInt(year), parseInt(month) - 1, parseInt(day))
-    return format(localDate, 'MMM dd, yyyy')
-  }
-  // For datetime strings, use as-is
   return format(new Date(date), 'MMM dd, yyyy')
 }
 
 function handleFilter(filters) {
-  console.log('🎯 handleFilter called with:', filters)
   tradesStore.setFilters(filters)
-<<<<<<< HEAD
-  tradesStore.fetchTrades(filters) // Pass filters explicitly
-=======
   tradesStore.fetchTrades()
->>>>>>> 89135af1
 }
 
 function goToPage(page) {
@@ -642,34 +616,6 @@
     selectedTrades.value = []
   } else {
     selectedTrades.value = tradesStore.trades.map(trade => trade.id)
-<<<<<<< HEAD
-  }
-}
-
-function clearSelection() {
-  selectedTrades.value = []
-}
-
-function confirmBulkDelete() {
-  if (selectedTrades.value.length === 0) return
-  showDeleteConfirm.value = true
-}
-
-async function executeBulkDelete() {
-  try {
-    await tradesStore.bulkDeleteTrades(selectedTrades.value)
-    selectedTrades.value = []
-    showDeleteConfirm.value = false
-    // Refresh the trades list
-    await tradesStore.fetchTrades()
-  } catch (error) {
-    console.error('Failed to delete trades:', error)
-  }
-}
-
-
-onMounted(() => {
-=======
   }
 }
 
@@ -726,7 +672,6 @@
     }
   };
 
->>>>>>> 89135af1
   // Check if there are URL parameters that the TradeFilters component should handle
   const hasFiltersInUrl = !!(
     route.query.symbol || route.query.startDate || route.query.endDate || 
