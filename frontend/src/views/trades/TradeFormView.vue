<template>
  <div class="max-w-3xl mx-auto px-4 sm:px-6 lg:px-8 py-8">
    <div class="mb-8">
      <h1 class="text-2xl font-bold text-gray-900 dark:text-white">
        {{ isEdit ? 'Edit Trade' : 'Add New Trade' }}
      </h1>
      <p class="mt-1 text-sm text-gray-600 dark:text-gray-400">
        {{ isEdit ? 'Update your trade details' : 'Enter the details of your trade' }}
      </p>
    </div>

    <!-- Behavioral Alert -->
    <div v-if="behavioralAlert" class="mb-6 card border-l-4 border-l-red-500 bg-red-50 dark:bg-red-900/10">
      <div class="card-body">
        <div class="flex items-start">
          <div class="flex-shrink-0">
            <svg class="h-6 w-6 text-red-600 dark:text-red-400" fill="none" viewBox="0 0 24 24" stroke="currentColor">
              <path stroke-linecap="round" stroke-linejoin="round" stroke-width="2" d="M12 9v2m0 4h.01m-6.938 4h13.856c1.54 0 2.502-1.667 1.732-2.5L13.732 4c-.77-.833-1.964-.833-2.732 0L4.082 16.5c-.77.833.192 2.5 1.732 2.5z" />
            </svg>
          </div>
          <div class="ml-3 flex-1">
            <h3 class="text-lg font-medium text-red-800 dark:text-red-400">Revenge Trading Alert</h3>
            <p class="text-red-700 dark:text-red-300 mt-1">{{ behavioralAlert.message }}</p>
            <div v-if="behavioralAlert.recommendation" class="mt-2">
              <p class="text-sm text-red-600 dark:text-red-400">
                <strong>Recommendation:</strong> {{ behavioralAlert.recommendation }}
              </p>
            </div>
            <div v-if="behavioralAlert.coolingPeriod" class="mt-3">
              <div class="flex items-center space-x-2">
                <button
                  @click="takeCoolingPeriod"
                  class="px-3 py-1 text-sm bg-red-200 text-red-800 rounded hover:bg-red-300 dark:bg-red-900/30 dark:text-red-300 dark:hover:bg-red-900/50"
                >
                  Take {{ behavioralAlert.coolingPeriod }} minute break
                </button>
                <button
                  @click="acknowledgeBehavioralAlert"
                  class="px-3 py-1 text-sm bg-gray-200 text-gray-700 rounded hover:bg-gray-300 dark:bg-gray-700 dark:text-gray-300 dark:hover:bg-gray-600"
                >
                  Continue anyway
                </button>
              </div>
            </div>
          </div>
        </div>
      </div>
    </div>

    <!-- Trade Blocking Warning -->
    <div v-if="tradeBlocked" class="mb-6 card border-l-4 border-l-red-600 bg-red-100 dark:bg-red-900/20">
      <div class="card-body text-center">
        <div class="mx-auto flex items-center justify-center h-12 w-12 rounded-full bg-red-100 dark:bg-red-900/20 mb-4">
          <svg class="h-6 w-6 text-red-600 dark:text-red-400" fill="none" viewBox="0 0 24 24" stroke="currentColor">
            <path stroke-linecap="round" stroke-linejoin="round" stroke-width="2" d="M18.364 18.364A9 9 0 005.636 5.636m12.728 12.728L5.636 5.636m12.728 12.728L18.364 5.636M5.636 18.364l12.728-12.728" />
          </svg>
        </div>
        <h3 class="text-lg font-medium text-red-800 dark:text-red-400 mb-2">Trading Temporarily Blocked</h3>
        <p class="text-red-700 dark:text-red-300 mb-4">
          Based on your recent trading patterns, we recommend taking a break to avoid emotional decision-making.
        </p>
        <p class="text-sm text-red-600 dark:text-red-400">
          Recommended cooling period: {{ tradeBlockingInfo.recommendedCoolingPeriod }} minutes
        </p>
      </div>
    </div>

    <form @submit.prevent="handleSubmit" class="card">
      <div class="card-body space-y-6">
        <!-- Symbol field standalone -->
        <div>
          <label for="symbol" class="label">Symbol *</label>
          <input
            id="symbol"
            v-model="form.symbol"
            type="text"
            required
            class="input uppercase"
            placeholder="AAPL"
          />
        </div>

        <!-- Two column grid for remaining fields -->
        <div class="grid grid-cols-1 gap-6 sm:grid-cols-2">
          <div>
            <label for="entryTime" class="label">Entry Time *</label>
            <input
              id="entryTime"
              v-model="form.entryTime"
              type="datetime-local"
              required
              class="input"
            />
          </div>

          <div>
            <label for="exitTime" class="label">Exit Time</label>
            <input
              id="exitTime"
              v-model="form.exitTime"
              type="datetime-local"
              class="input"
            />
          </div>

          <div>
            <label for="entryPrice" class="label">Entry Price *</label>
            <input
              id="entryPrice"
              v-model="form.entryPrice"
              type="number"
              step="0.0001"
              min="0"
              required
              class="input"
              placeholder="0.0000"
            />
          </div>

          <div>
            <label for="exitPrice" class="label">Exit Price</label>
            <input
              id="exitPrice"
              v-model="form.exitPrice"
              type="number"
              step="0.0001"
              min="0"
              class="input"
              placeholder="0.0000"
            />
          </div>

          <div>
            <label for="quantity" class="label">Quantity *</label>
            <input
              id="quantity"
              v-model="form.quantity"
              type="number"
              min="1"
              required
              class="input"
              placeholder="100"
            />
          </div>

          <div>
            <label for="side" class="label">Side *</label>
            <select id="side" v-model="form.side" required class="input">
              <option value="">Select side</option>
              <option value="long">Long</option>
              <option value="short">Short</option>
            </select>
          </div>

          <div>
            <label for="commission" class="label">Commission</label>
            <input
              id="commission"
              v-model="form.commission"
              type="number"
              step="0.0001"
              min="0"
              class="input"
              placeholder="0.0000"
            />
          </div>

          <div>
            <label for="fees" class="label">Fees</label>
            <input
              id="fees"
              v-model="form.fees"
              type="number"
              step="0.0001"
              min="0"
              class="input"
              placeholder="0.0000"
            />
          </div>

          <div>
            <label for="mae" class="label">
              MAE (Max Adverse Excursion)
              <span class="text-xs text-gray-500">Maximum loss during trade</span>
            </label>
            <input
              id="mae"
              v-model="form.mae"
              type="number"
              step="0.0001"
              class="input"
              placeholder="0.0000"
            />
          </div>

          <div>
            <label for="mfe" class="label">
              MFE (Max Favorable Excursion)
              <span class="text-xs text-gray-500">Maximum profit during trade</span>
            </label>
            <input
              id="mfe"
              v-model="form.mfe"
              type="number"
              step="0.0001"
              class="input"
              placeholder="0.0000"
            />
          </div>

          <div>
            <label for="broker" class="label">Broker</label>
            <input
              id="broker"
              v-model="form.broker"
              type="text"
              class="input"
              placeholder="ThinkorSwim"
            />
          </div>

          <!-- Confidence Level -->
          <div class="sm:col-span-2">
            <label for="confidence" class="label">Confidence Level (1-10)</label>
            <div class="mt-2">
              <div class="flex items-center space-x-4">
                <span class="text-sm text-gray-500 dark:text-gray-400">1</span>
                <div class="flex-1 relative">
                  <input
                    id="confidence"
                    v-model="form.confidence"
                    type="range"
                    min="1"
                    max="10"
                    step="1"
                    class="w-full h-2 bg-gray-200 rounded-lg appearance-none cursor-pointer dark:bg-gray-700 slider"
                    :style="{ background: `linear-gradient(to right, #F0812A 0%, #F0812A ${(form.confidence - 1) * 11.11}%, #e5e7eb ${(form.confidence - 1) * 11.11}%, #e5e7eb 100%)` }"
                  />
                  <div class="flex justify-between text-xs text-gray-400 mt-1">
                    <span v-for="i in 10" :key="i" class="w-4 text-center">{{ i }}</span>
                  </div>
                </div>
                <span class="text-sm text-gray-500 dark:text-gray-400">10</span>
              </div>
              <div class="mt-2 text-center">
                <span class="inline-flex items-center px-3 py-1 rounded-full text-sm font-medium bg-primary-100 text-primary-800 dark:bg-primary-900/20 dark:text-primary-300">
                  Confidence: {{ form.confidence }}/10
                </span>
              </div>
              <p class="mt-1 text-xs text-gray-500 dark:text-gray-400">
                Rate your confidence level in this trade setup from 1 (very low) to 10 (very high)
              </p>
            </div>
          </div>
          
        </div>
      
      <div v-if="showMoreOptions">
        <div>
          <label for="strategy" class="label">Strategy</label>
          <input
            id="strategy"
            v-model="form.strategy"
            type="text"
            class="input"
            placeholder="Scalping"
          />
        </div>
        <div>
          <label for="setup" class="label">Setup</label>
          <input
            id="setup"
            v-model="form.setup"
            type="text"
            class="input"
            placeholder="Breakout"
          />
        </div>
  
        <div>
          <label for="tags" class="label">Tags (comma separated)</label>
          <input
            id="tags"
            v-model="tagsInput"
            type="text"
            class="input"
            placeholder="momentum, earnings, breakout"
          />
        </div>
  
        <div>
          <label for="notes" class="label">Notes</label>
          <textarea
            id="notes"
            v-model="form.notes"
            rows="4"
            class="input"
            placeholder="Add your trade notes, observations, and learnings..."
            @keydown="handleNotesKeydown"
          ></textarea>
        </div>

        <!-- Image Upload Section -->
        <div v-if="isEdit && route.params.id">
          <ImageUpload 
            :trade-id="route.params.id" 
            @uploaded="handleImageUploaded"
          />
        </div>
  
        <div class="flex items-center">
          <input
            id="isPublic"
            v-model="form.isPublic"
            type="checkbox"
            class="h-4 w-4 text-primary-600 focus:ring-primary-500 border-gray-300 rounded"
          />
          <label for="isPublic" class="ml-2 block text-sm text-gray-900 dark:text-white">
            Make this trade public
          </label>
        </div>
      </div>
      <button type="button" @click="showMoreOptions = !showMoreOptions" class="btn-secondary">
        {{ showMoreOptions ? 'Less Options' : 'More Options' }}
      </button>
      <div v-if="error" class="rounded-md bg-red-50 dark:bg-red-900/20 p-4">
          <p class="text-sm text-red-800 dark:text-red-400">{{ error }}</p>
        </div>

        <div class="flex justify-end space-x-3">
          <router-link to="/trades" class="btn-secondary">
            Cancel
          </router-link>
          <button
            type="submit"
            :disabled="loading"
            class="btn-primary"
          >
            <span v-if="loading">{{ isEdit ? 'Updating...' : 'Creating...' }}</span>
            <span v-else>{{ isEdit ? 'Update Trade' : 'Create Trade' }}</span>
          </button>
        </div>
      </div>
    </form>
  </div>
</template>

<script setup>
import { ref, computed, onMounted, watch } from 'vue'
import { useRoute, useRouter } from 'vue-router'
import { useTradesStore } from '@/stores/trades'
import { useNotification } from '@/composables/useNotification'
<<<<<<< HEAD
import { useAnalytics } from '@/composables/useAnalytics'
import ImageUpload from '@/components/trades/ImageUpload.vue'
=======
import api from '@/services/api'
>>>>>>> 89135af1

const showMoreOptions = ref(false)
const route = useRoute()
const router = useRouter()
const tradesStore = useTradesStore()
const { showSuccess, showError } = useNotification()
const { trackTradeAction } = useAnalytics()

const loading = ref(false)
const error = ref(null)
const behavioralAlert = ref(null)
const tradeBlocked = ref(false)
const tradeBlockingInfo = ref(null)
const hasProAccess = ref(false)

const isEdit = computed(() => !!route.params.id)

const form = ref({
  symbol: '',
  entryTime: '',
  exitTime: '',
  entryPrice: '',
  exitPrice: '',
  quantity: '',
  side: '',
  commission: 0,
  fees: 0,
  mae: null,
  mfe: null,
  broker: '',
  strategy: '',
  setup: '',
  notes: '',
  isPublic: false,
  confidence: 5
})

const tagsInput = ref('')

function formatDateTimeLocal(date) {
  if (!date) return ''
  const d = new Date(date)
  const year = d.getFullYear()
  const month = String(d.getMonth() + 1).padStart(2, '0')
  const day = String(d.getDate()).padStart(2, '0')
  const hours = String(d.getHours()).padStart(2, '0')
  const minutes = String(d.getMinutes()).padStart(2, '0')
  return `${year}-${month}-${day}T${hours}:${minutes}`
}

async function loadTrade() {
  if (!isEdit.value) return
  
  try {
    loading.value = true
    const trade = await tradesStore.fetchTrade(route.params.id)
    
    form.value = {
      symbol: trade.symbol,
      entryTime: formatDateTimeLocal(trade.entry_time),
      exitTime: trade.exit_time ? formatDateTimeLocal(trade.exit_time) : '',
      entryPrice: trade.entry_price,
      exitPrice: trade.exit_price || '',
      quantity: trade.quantity,
      side: trade.side,
      commission: trade.commission || 0,
      fees: trade.fees || 0,
      mae: trade.mae || null,
      mfe: trade.mfe || null,
      broker: trade.broker || '',
      strategy: trade.strategy || '',
      setup: trade.setup || '',
      notes: trade.notes || '',
      isPublic: trade.is_public || false,
      confidence: trade.confidence || 5
    }
    
    tagsInput.value = trade.tags ? trade.tags.join(', ') : ''
  } catch (err) {
    showError('Error', 'Failed to load trade')
    router.push('/trades')
  } finally {
    loading.value = false
  }
}

function handleNotesKeydown(event) {
  if (event.key === 'Enter' && !event.shiftKey) {
    event.preventDefault()
    handleSubmit()
  }
}

async function handleSubmit() {
  loading.value = true
  error.value = null

  try {
    // Check for trade blocking if user has Pro access and it's a new trade
    if (!isEdit.value && hasProAccess.value) {
      const blockStatus = await checkTradeBlocking()
      if (blockStatus.shouldBlock) {
        return
      }
    }

    const tradeData = {
      ...form.value,
      entryPrice: parseFloat(form.value.entryPrice),
      exitPrice: form.value.exitPrice ? parseFloat(form.value.exitPrice) : null,
      quantity: parseInt(form.value.quantity),
      commission: parseFloat(form.value.commission) || 0,
      fees: parseFloat(form.value.fees) || 0,
      mae: form.value.mae ? parseFloat(form.value.mae) : null,
      mfe: form.value.mfe ? parseFloat(form.value.mfe) : null,
      confidence: parseInt(form.value.confidence) || 5,
      tags: tagsInput.value ? tagsInput.value.split(',').map(tag => tag.trim()).filter(Boolean) : []
    }

    if (isEdit.value) {
      await tradesStore.updateTrade(route.params.id, tradeData)
      showSuccess('Success', 'Trade updated successfully')
      trackTradeAction('update', {
        side: tradeData.side,
        broker: tradeData.broker,
        strategy: tradeData.strategy,
        notes: !!tradeData.notes
      })
      // For edits, go back to the trade detail page
      router.push(`/trades/${route.params.id}`)
    } else {
<<<<<<< HEAD
      const newTrade = await tradesStore.createTrade(tradeData)
=======
      // Analyze for revenge trading before creating (non-blocking)
      if (hasProAccess.value) {
        analyzeForRevengeTrading(tradeData).catch(err => {
          console.warn('Revenge trading analysis failed, continuing with trade creation:', err)
        })
      }
      await tradesStore.createTrade(tradeData)
>>>>>>> 89135af1
      showSuccess('Success', 'Trade created successfully')
      trackTradeAction('create', {
        side: tradeData.side,
        broker: tradeData.broker,
        strategy: tradeData.strategy,
        notes: !!tradeData.notes
      })
      // For new trades, go to trades list
      router.push('/trades')
    }
  } catch (err) {
    error.value = err.response?.data?.error || 'An error occurred'
    showError('Error', error.value)
  } finally {
    loading.value = false
  }
}

<<<<<<< HEAD
function handleImageUploaded() {
  // Refresh trade data or show success message
  showSuccess('Images Uploaded', 'Trade images uploaded successfully')
}

onMounted(() => {
=======
// Check if user has access to behavioral analytics
async function checkProAccess() {
  try {
    const response = await api.get('/features/check/behavioral_analytics')
    hasProAccess.value = response.data.hasAccess
  } catch (error) {
    hasProAccess.value = false
  }
}

// Check if user should be blocked from trading
async function checkTradeBlocking() {
  try {
    const response = await api.get('/behavioral-analytics/trade-block-status')
    const { shouldBlock, reason, alerts, recommendedCoolingPeriod } = response.data.data
    
    if (shouldBlock) {
      tradeBlocked.value = true
      tradeBlockingInfo.value = {
        reason,
        alerts,
        recommendedCoolingPeriod
      }
      return { shouldBlock: true }
    }
    
    return { shouldBlock: false }
  } catch (error) {
    console.error('Error checking trade blocking:', error)
    return { shouldBlock: false }
  }
}

// Analyze trade for revenge trading patterns
async function analyzeForRevengeTrading(tradeData) {
  try {
    const response = await api.post('/behavioral-analytics/analyze-trade', {
      trade: tradeData
    })
    
    const analysis = response.data.data
    if (analysis && analysis.alerts && Array.isArray(analysis.alerts) && analysis.alerts.length > 0) {
      const alert = analysis.alerts[0]
      behavioralAlert.value = {
        message: alert.message,
        recommendation: alert.recommendation,
        coolingPeriod: analysis.recommendedCoolingPeriod
      }
    }
  } catch (error) {
    console.error('Error analyzing trade for revenge trading:', error)
  }
}

// Handle cooling period action
function takeCoolingPeriod() {
  showSuccess('Cooling Period', `Taking a ${behavioralAlert.value.coolingPeriod} minute break. Come back refreshed!`)
  router.push('/dashboard')
}

// Acknowledge behavioral alert and continue
function acknowledgeBehavioralAlert() {
  behavioralAlert.value = null
}

// Watch for changes in entry time to trigger revenge trading analysis
watch(() => form.value.entryTime, async (newTime) => {
  if (!isEdit.value && hasProAccess.value && newTime) {
    // Clear previous alerts when entry time changes
    behavioralAlert.value = null
    
    // Only analyze if we have enough data to calculate patterns
    if (form.value.symbol && form.value.entryPrice && form.value.quantity && form.value.side) {
      const tradeData = {
        ...form.value,
        entryPrice: parseFloat(form.value.entryPrice),
        quantity: parseInt(form.value.quantity)
      }
      await analyzeForRevengeTrading(tradeData)
    }
  }
})

onMounted(async () => {
  await checkProAccess()
  
>>>>>>> 89135af1
  if (isEdit.value) {
    loadTrade()
  } else {
    // Set default entry time
    const now = new Date()
    form.value.entryTime = formatDateTimeLocal(now)
    
    // Check for trade blocking on new trades
    if (hasProAccess.value) {
      await checkTradeBlocking()
    }
  }
})
</script><|MERGE_RESOLUTION|>--- conflicted
+++ resolved
@@ -350,12 +350,9 @@
 import { useRoute, useRouter } from 'vue-router'
 import { useTradesStore } from '@/stores/trades'
 import { useNotification } from '@/composables/useNotification'
-<<<<<<< HEAD
 import { useAnalytics } from '@/composables/useAnalytics'
 import ImageUpload from '@/components/trades/ImageUpload.vue'
-=======
 import api from '@/services/api'
->>>>>>> 89135af1
 
 const showMoreOptions = ref(false)
 const route = useRoute()
@@ -487,17 +484,13 @@
       // For edits, go back to the trade detail page
       router.push(`/trades/${route.params.id}`)
     } else {
-<<<<<<< HEAD
-      const newTrade = await tradesStore.createTrade(tradeData)
-=======
       // Analyze for revenge trading before creating (non-blocking)
       if (hasProAccess.value) {
         analyzeForRevengeTrading(tradeData).catch(err => {
           console.warn('Revenge trading analysis failed, continuing with trade creation:', err)
         })
       }
-      await tradesStore.createTrade(tradeData)
->>>>>>> 89135af1
+      const newTrade = await tradesStore.createTrade(tradeData)
       showSuccess('Success', 'Trade created successfully')
       trackTradeAction('create', {
         side: tradeData.side,
@@ -516,14 +509,11 @@
   }
 }
 
-<<<<<<< HEAD
 function handleImageUploaded() {
   // Refresh trade data or show success message
   showSuccess('Images Uploaded', 'Trade images uploaded successfully')
 }
 
-onMounted(() => {
-=======
 // Check if user has access to behavioral analytics
 async function checkProAccess() {
   try {
@@ -610,7 +600,6 @@
 onMounted(async () => {
   await checkProAccess()
   
->>>>>>> 89135af1
   if (isEdit.value) {
     loadTrade()
   } else {
