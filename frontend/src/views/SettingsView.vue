<template>
  <div class="max-w-4xl mx-auto px-4 sm:px-6 lg:px-8 py-8">
    <div class="mb-8">
      <h1 class="text-2xl font-bold text-gray-900 dark:text-white">App Settings</h1>
      <p class="mt-1 text-sm text-gray-600 dark:text-gray-400">
        Configure your application preferences and AI provider settings.
      </p>
    </div>

    <div class="space-y-8">
<<<<<<< HEAD
      <!-- Profile Settings -->
      <div class="card">
        <div class="card-body">
          <h3 class="text-lg font-medium text-gray-900 dark:text-white mb-6">Profile Information</h3>
          <form @submit.prevent="updateProfile" class="space-y-6">
            <div class="grid grid-cols-1 gap-6 sm:grid-cols-2">
              <div>
                <label for="fullName" class="label">Full Name</label>
                <input
                  id="fullName"
                  v-model="profileForm.fullName"
                  type="text"
                  class="input"
                  placeholder="John Doe"
                />
              </div>
              
              <div>
                <label for="username" class="label">Username</label>
                <input
                  id="username"
                  v-model="profileForm.username"
                  type="text"
                  disabled
                  class="input bg-gray-50 dark:bg-gray-700"
                />
                <p class="mt-1 text-sm text-gray-500 dark:text-gray-400">
                  Username cannot be changed.
                </p>
              </div>
              
              <div>
                <label for="email" class="label">Email</label>
                <input
                  id="email"
                  v-model="profileForm.email"
                  type="email"
                  :disabled="!twoFactorStatus.enabled"
                  :class="twoFactorStatus.enabled ? 'input' : 'input bg-gray-50 dark:bg-gray-700'"
                />
                <p class="mt-1 text-sm text-gray-500 dark:text-gray-400">
                  <span v-if="twoFactorStatus.enabled">
                    Email can be changed when 2FA is enabled.
                  </span>
                  <span v-else>
                    Enable 2FA to change your email address.
                  </span>
                </p>
              </div>
              
              <div>
                <label for="timezone" class="label">Timezone</label>
                <select id="timezone" v-model="profileForm.timezone" class="input">
                  <option value="UTC">UTC</option>
                  <option value="America/New_York">Eastern Time</option>
                  <option value="America/Chicago">Central Time</option>
                  <option value="America/Denver">Mountain Time</option>
                  <option value="America/Los_Angeles">Pacific Time</option>
                </select>
              </div>
            </div>

            <div class="flex justify-end">
              <button
                type="submit"
                :disabled="profileLoading"
                class="btn-primary"
              >
                <span v-if="profileLoading">Updating...</span>
                <span v-else>Update Profile</span>
              </button>
            </div>
          </form>
        </div>
      </div>

      <!-- Two-Factor Authentication -->
      <div class="card">
        <div class="card-body">
          <h3 class="text-lg font-medium text-gray-900 dark:text-white mb-6">Two-Factor Authentication</h3>
          <p class="text-sm text-gray-600 dark:text-gray-400 mb-6">
            Add an extra layer of security to your account with two-factor authentication.
          </p>
          
          <div v-if="twoFactorStatus.enabled" class="space-y-4">
            <!-- 2FA is enabled -->
            <div class="bg-green-50 dark:bg-green-900/20 border border-green-200 dark:border-green-800 rounded-lg p-4">
              <div class="flex items-center">
                <svg class="w-5 h-5 text-green-600 dark:text-green-400 mr-3" fill="none" stroke="currentColor" viewBox="0 0 24 24">
                  <path stroke-linecap="round" stroke-linejoin="round" stroke-width="2" d="M9 12l2 2 4-4m6 2a9 9 0 11-18 0 9 9 0 0118 0z"></path>
                </svg>
                <div>
                  <h4 class="text-sm font-medium text-green-800 dark:text-green-300">2FA is enabled</h4>
                  <p class="text-sm text-green-700 dark:text-green-400 mt-1">
                    Your account is protected with two-factor authentication.
                    {{ twoFactorStatus.backupCodesRemaining }} backup codes remaining.
                  </p>
                </div>
              </div>
            </div>
            
            <div class="flex space-x-3">
              <button
                @click="disable2FA"
                :disabled="twoFactorLoading"
                class="btn-danger"
              >
                <span v-if="twoFactorLoading">Disabling...</span>
                <span v-else>Disable 2FA</span>
              </button>
            </div>
          </div>
          
          <div v-else class="space-y-4">
            <!-- 2FA is not enabled -->
            <div class="bg-yellow-50 dark:bg-yellow-900/20 border border-yellow-200 dark:border-yellow-800 rounded-lg p-4">
              <div class="flex items-center">
                <svg class="w-5 h-5 text-yellow-600 dark:text-yellow-400 mr-3" fill="none" stroke="currentColor" viewBox="0 0 24 24">
                  <path stroke-linecap="round" stroke-linejoin="round" stroke-width="2" d="M12 9v2m0 4h.01m-6.938 4h13.856c1.54 0 2.502-1.667 1.732-2.5L13.732 4c-.77-.833-1.964-.833-2.732 0L3.732 16.5c-.77.833.192 2.5 1.732 2.5z"></path>
                </svg>
                <div>
                  <h4 class="text-sm font-medium text-yellow-800 dark:text-yellow-300">2FA is not enabled</h4>
                  <p class="text-sm text-yellow-700 dark:text-yellow-400 mt-1">
                    Enhance your account security by enabling two-factor authentication.
                  </p>
                </div>
              </div>
            </div>
            
            <button
              @click="setup2FA"
              :disabled="twoFactorLoading"
              class="btn-primary"
            >
              <span v-if="twoFactorLoading">Setting up...</span>
              <span v-else>Enable 2FA</span>
            </button>
          </div>
        </div>
      </div>

      <!-- 2FA Setup Modal -->
      <div v-if="show2FASetup" class="fixed inset-0 bg-gray-600 bg-opacity-50 overflow-y-auto h-full w-full z-50">
        <div class="relative top-20 mx-auto p-5 border w-full max-w-md shadow-lg rounded-md bg-white dark:bg-gray-800">
          <div class="mt-3">
            <h3 class="text-lg font-medium text-gray-900 dark:text-white mb-4">Set Up Two-Factor Authentication</h3>
            
            <div class="space-y-6">
              <!-- Step 1: Scan QR Code -->
              <div>
                <h4 class="text-sm font-medium text-gray-700 dark:text-gray-300 mb-3">Step 1: Scan QR Code</h4>
                <p class="text-sm text-gray-600 dark:text-gray-400 mb-4">
                  Scan this QR code with your authenticator app (Google Authenticator, Authy, etc.)
                </p>
                <div class="flex justify-center mb-4">
                  <img :src="qrCodeUrl" alt="2FA QR Code" class="border rounded-lg" />
                </div>
                <div class="text-center">
                  <p class="text-xs text-gray-500 dark:text-gray-400 mb-2">Or enter this code manually:</p>
                  <code class="text-xs bg-gray-100 dark:bg-gray-700 px-2 py-1 rounded break-all">{{ setupSecret }}</code>
                </div>
              </div>

              <!-- Step 2: Enter Verification Code -->
              <div>
                <h4 class="text-sm font-medium text-gray-700 dark:text-gray-300 mb-3">Step 2: Enter Verification Code</h4>
                <p class="text-sm text-gray-600 dark:text-gray-400 mb-3">
                  Enter the 6-digit code from your authenticator app
                </p>
                <input
                  v-model="verificationCode"
                  type="text"
                  maxlength="6"
                  placeholder="000000"
                  class="w-full px-3 py-2 border border-gray-300 dark:border-gray-600 rounded-md focus:outline-none focus:ring-2 focus:ring-blue-500 dark:bg-gray-700 dark:text-white text-center text-lg tracking-widest"
                />
              </div>

              <!-- Backup Codes -->
              <div>
                <h4 class="text-sm font-medium text-gray-700 dark:text-gray-300 mb-3">Backup Codes</h4>
                <p class="text-sm text-gray-600 dark:text-gray-400 mb-3">
                  Save these backup codes in a secure place. You can use them to access your account if you lose your authenticator device.
                </p>
                <div class="bg-gray-50 dark:bg-gray-700 p-3 rounded-md max-h-32 overflow-y-auto">
                  <div class="grid grid-cols-2 gap-2">
                    <code
                      v-for="code in backupCodes"
                      :key="code"
                      class="text-xs bg-white dark:bg-gray-800 px-2 py-1 rounded text-center"
                    >
                      {{ code }}
                    </code>
                  </div>
                </div>
              </div>

              <!-- Action Buttons -->
              <div class="flex justify-end space-x-3">
                <button
                  type="button"
                  @click="cancel2FASetup"
                  class="px-4 py-2 text-sm font-medium text-gray-700 dark:text-gray-300 bg-white dark:bg-gray-700 border border-gray-300 dark:border-gray-600 rounded-md hover:bg-gray-50 dark:hover:bg-gray-600"
                >
                  Cancel
                </button>
                <button
                  @click="enable2FA"
                  :disabled="twoFactorLoading || !verificationCode"
                  class="px-4 py-2 text-sm font-medium text-white bg-blue-600 border border-transparent rounded-md hover:bg-blue-700 disabled:opacity-50 disabled:cursor-not-allowed"
                >
                  <span v-if="twoFactorLoading">Enabling...</span>
                  <span v-else>Enable 2FA</span>
                </button>
              </div>
            </div>
          </div>
        </div>
      </div>

      <!-- Disable 2FA Modal -->
      <div v-if="showDisable2FAModal" class="fixed inset-0 bg-gray-600 bg-opacity-50 overflow-y-auto h-full w-full z-50">
        <div class="relative top-20 mx-auto p-5 border w-full max-w-md shadow-lg rounded-md bg-white dark:bg-gray-800">
          <div class="mt-3">
            <h3 class="text-lg font-medium text-gray-900 dark:text-white mb-4">Disable Two-Factor Authentication</h3>
            
            <div class="bg-red-50 dark:bg-red-900/20 border border-red-200 dark:border-red-800 rounded-lg p-4 mb-6">
              <div class="flex items-center">
                <svg class="w-5 h-5 text-red-600 dark:text-red-400 mr-3" fill="none" stroke="currentColor" viewBox="0 0 24 24">
                  <path stroke-linecap="round" stroke-linejoin="round" stroke-width="2" d="M12 9v2m0 4h.01m-6.938 4h13.856c1.54 0 2.502-1.667 1.732-2.5L13.732 4c-.77-.833-1.964-.833-2.732 0L3.732 16.5c-.77.833.192 2.5 1.732 2.5z"></path>
                </svg>
                <div>
                  <h4 class="text-sm font-medium text-red-800 dark:text-red-300">Security Warning</h4>
                  <p class="text-sm text-red-700 dark:text-red-400 mt-1">
                    Disabling 2FA will make your account less secure. You'll only need your password to log in.
                  </p>
                </div>
              </div>
            </div>
            
            <form @submit.prevent="confirmDisable2FA" class="space-y-4">
              <div>
                <label for="disablePassword" class="label">Current Password</label>
                <input
                  id="disablePassword"
                  v-model="disable2FAForm.password"
                  type="password"
                  required
                  class="input"
                  placeholder="Enter your current password"
                />
              </div>

              <div>
                <label for="disableToken" class="label">2FA Verification Code</label>
                <input
                  id="disableToken"
                  v-model="disable2FAForm.token"
                  type="text"
                  maxlength="8"
                  required
                  class="input text-center text-lg tracking-widest"
                  placeholder="Enter 6-digit code or backup code"
                />
                <p class="mt-1 text-xs text-gray-500 dark:text-gray-400">
                  Enter the code from your authenticator app or use a backup code
                </p>
              </div>

              <div class="flex justify-end space-x-3 pt-4">
                <button
                  type="button"
                  @click="cancelDisable2FA"
                  class="px-4 py-2 text-sm font-medium text-gray-700 dark:text-gray-300 bg-white dark:bg-gray-700 border border-gray-300 dark:border-gray-600 rounded-md hover:bg-gray-50 dark:hover:bg-gray-600"
                >
                  Cancel
                </button>
                <button
                  type="submit"
                  :disabled="twoFactorLoading || !disable2FAForm.password || !disable2FAForm.token"
                  class="px-4 py-2 text-sm font-medium text-white bg-red-600 border border-transparent rounded-md hover:bg-red-700 disabled:opacity-50 disabled:cursor-not-allowed"
                >
                  <span v-if="twoFactorLoading">Disabling...</span>
                  <span v-else">Disable 2FA</span>
                </button>
              </div>
            </form>
          </div>
        </div>
      </div>

=======
>>>>>>> 89135af1
      <!-- AI Provider Settings -->
      <div class="card">
        <div class="card-body">
          <h3 class="text-lg font-medium text-gray-900 dark:text-white mb-6">AI Provider Settings</h3>
          <p class="text-sm text-gray-600 dark:text-gray-400 mb-6">
            Configure which AI provider to use for analytics recommendations and CUSIP lookups.
            <span v-if="authStore.user?.role === 'admin'" class="block mt-2 text-blue-600 dark:text-blue-400 font-medium">
              Note: As an admin, you can also configure default settings for all users below.
            </span>
            <span v-else class="block mt-2 text-blue-600 dark:text-blue-400 font-medium">
              Note: If you leave these settings empty, admin-configured defaults will be used.
            </span>
          </p>

          <form @submit.prevent="updateAISettings" class="space-y-6">
            <div class="grid grid-cols-1 gap-6 sm:grid-cols-2">
              <div>
                <label for="aiProvider" class="label">AI Provider</label>
                <select
                  id="aiProvider"
                  v-model="aiForm.provider"
                  class="input"
                  @change="onProviderChange"
                >
                  <option value="gemini">Google Gemini</option>
                  <option value="claude">Anthropic Claude</option>
                  <option value="openai">OpenAI</option>
                  <option value="ollama">Ollama</option>
                  <option value="local">Local/Custom</option>
                </select>
                <p class="mt-1 text-sm text-gray-500 dark:text-gray-400">
                  Choose your preferred AI provider for analytics and CUSIP resolution.
                </p>
              </div>

              <div>
                <label for="aiModel" class="label">Model (Optional)</label>
                <input
                  id="aiModel"
                  v-model="aiForm.model"
                  type="text"
                  class="input"
                  :placeholder="getModelPlaceholder()"
                />
                <p class="mt-1 text-sm text-gray-500 dark:text-gray-400">
                  Specific model to use. Leave blank for default.
                </p>
              </div>
            </div>

            <div v-if="aiForm.provider === 'local' || aiForm.provider === 'ollama'">
              <label for="aiUrl" class="label">API URL</label>
              <input
                id="aiUrl"
                v-model="aiForm.url"
                type="url"
                class="input"
                :placeholder="aiForm.provider === 'ollama' ? 'http://localhost:11434' : 'http://localhost:8000'"
                required
              />
              <p class="mt-1 text-sm text-gray-500 dark:text-gray-400">
                {{ aiForm.provider === 'ollama' ? 'Ollama server URL' : 'Custom AI API endpoint URL' }}
              </p>
            </div>

            <div v-if="aiForm.provider !== 'local'">
              <label for="aiApiKey" class="label">API Key</label>
              <input
                id="aiApiKey"
                v-model="aiForm.apiKey"
                type="password"
                class="input"
                :placeholder="getApiKeyPlaceholder()"
                :required="aiForm.provider !== 'ollama'"
              />
              <p class="mt-1 text-sm text-gray-500 dark:text-gray-400">
                {{ getApiKeyHelp() }}
              </p>
            </div>

            <div class="flex justify-end">
              <button
                type="submit"
                :disabled="aiLoading"
                class="btn-primary"
              >
                <span v-if="aiLoading" class="flex items-center">
                  <div class="animate-spin rounded-full h-4 w-4 border-b-2 border-white mr-2"></div>
                  Saving...
                </span>
                <span v-else>Save AI Settings</span>
              </button>
            </div>
          </form>
        </div>
      </div>

      <!-- Analytics Preferences -->
      <div class="card">
        <div class="card-body">
          <h3 class="text-lg font-medium text-gray-900 dark:text-white mb-6">Analytics Preferences</h3>
          <p class="text-sm text-gray-600 dark:text-gray-400 mb-6">
            Customize how your trading analytics are calculated and displayed.
          </p>

          <form @submit.prevent="updateAnalyticsSettings" class="space-y-6">
            <div>
              <label for="statisticsCalculation" class="label">Statistics Calculation Method</label>
              <select
                id="statisticsCalculation"
                v-model="analyticsForm.statisticsCalculation"
                class="input"
              >
                <option value="average">Average (Mean)</option>
                <option value="median">Median</option>
              </select>
              <p class="mt-1 text-sm text-gray-500 dark:text-gray-400">
                Choose whether to use averages or medians for calculations like Average P&L, Average Win, Average Loss, etc. 
                Medians are less affected by outliers and may provide a more representative view of typical performance.
                <span class="block mt-2 text-blue-600 dark:text-blue-400 font-medium">
                  Note: Changes take effect immediately and will update labels throughout the application.
                </span>
              </p>
            </div>

            <div class="flex justify-end">
              <button
                type="submit"
                :disabled="analyticsLoading"
                class="btn-primary"
              >
                <span v-if="analyticsLoading" class="flex items-center">
                  <div class="animate-spin rounded-full h-4 w-4 border-b-2 border-white mr-2"></div>
                  Saving...
                </span>
                <span v-else>Save Analytics Settings</span>
              </button>
            </div>
          </form>
        </div>
      </div>

      <!-- Admin AI Provider Settings -->
      <div v-if="authStore.user?.role === 'admin'" class="card">
        <div class="card-body">
          <h3 class="text-lg font-medium text-gray-900 dark:text-white mb-6">Admin AI Provider Settings</h3>
          <p class="text-sm text-gray-600 dark:text-gray-400 mb-6">
            Configure default AI provider settings for all users. Users can override these settings for their own accounts.
          </p>

          <form @submit.prevent="updateAdminAISettings" class="space-y-6">
            <div class="grid grid-cols-1 gap-6 sm:grid-cols-2">
              <div>
                <label for="adminAiProvider" class="label">Default AI Provider</label>
                <select
                  id="adminAiProvider"
                  v-model="adminAiForm.provider"
                  class="input"
                  @change="onAdminProviderChange"
                >
                  <option value="gemini">Google Gemini</option>
                  <option value="claude">Anthropic Claude</option>
                  <option value="openai">OpenAI</option>
                  <option value="ollama">Ollama</option>
                  <option value="local">Local/Custom</option>
                </select>
                <p class="mt-1 text-sm text-gray-500 dark:text-gray-400">
                  Default AI provider for all users (unless they override it).
                </p>
              </div>

              <div>
                <label for="adminAiModel" class="label">Default Model (Optional)</label>
                <input
                  id="adminAiModel"
                  v-model="adminAiForm.model"
                  type="text"
                  class="input"
                  :placeholder="getAdminModelPlaceholder()"
                />
                <p class="mt-1 text-sm text-gray-500 dark:text-gray-400">
                  Default model to use. Leave blank for provider default.
                </p>
              </div>
            </div>

            <div v-if="adminAiForm.provider === 'local' || adminAiForm.provider === 'ollama'">
              <label for="adminAiUrl" class="label">Default API URL</label>
              <input
                id="adminAiUrl"
                v-model="adminAiForm.url"
                type="url"
                class="input"
                :placeholder="adminAiForm.provider === 'ollama' ? 'http://localhost:11434' : 'http://localhost:8000'"
                required
              />
              <p class="mt-1 text-sm text-gray-500 dark:text-gray-400">
                Default {{ adminAiForm.provider === 'ollama' ? 'Ollama server URL' : 'custom AI API endpoint URL' }} for all users.
              </p>
            </div>

            <div v-if="adminAiForm.provider !== 'local'">
              <label for="adminAiApiKey" class="label">Default API Key</label>
              <input
                id="adminAiApiKey"
                v-model="adminAiForm.apiKey"
                type="password"
                class="input"
                :placeholder="getAdminApiKeyPlaceholder()"
                :required="adminAiForm.provider !== 'ollama'"
              />
              <p class="mt-1 text-sm text-gray-500 dark:text-gray-400">
                {{ getAdminApiKeyHelp() }}
              </p>
            </div>

            <div class="flex justify-end">
              <button
                type="submit"
                :disabled="adminAiLoading"
                class="btn-primary"
              >
                <span v-if="adminAiLoading" class="flex items-center">
                  <div class="animate-spin rounded-full h-4 w-4 border-b-2 border-white mr-2"></div>
                  Saving...
                </span>
                <span v-else>Save Admin AI Settings</span>
              </button>
            </div>
          </form>
        </div>
      </div>

      <!-- API Documentation -->
      <div class="card">
        <div class="card-body">
          <h3 class="text-lg font-medium text-gray-900 dark:text-white mb-6">API Documentation</h3>
          <p class="text-sm text-gray-600 dark:text-gray-400 mb-6">
            Access comprehensive API documentation for integrating with TradeTally programmatically.
          </p>
          
          <div class="flex items-center justify-between p-4 bg-gray-50 dark:bg-gray-800 rounded-lg">
            <div class="flex-1">
              <h4 class="text-sm font-medium text-gray-900 dark:text-white mb-2">Interactive API Explorer</h4>
              <p class="text-sm text-gray-600 dark:text-gray-400">
                Browse all available API endpoints, test requests, and view response schemas using our Swagger documentation.
              </p>
            </div>
            <a 
              :href="getApiDocsUrl()" 
              target="_blank"
              rel="noopener noreferrer"
              class="btn-primary flex-shrink-0 ml-4"
            >
              <svg class="w-4 h-4 mr-2" fill="none" stroke="currentColor" viewBox="0 0 24 24">
                <path stroke-linecap="round" stroke-linejoin="round" stroke-width="2" d="M10 6H6a2 2 0 00-2 2v10a2 2 0 002 2h10a2 2 0 002-2v-2M7 7l10 10M17 7v4m0 0l-4 4"></path>
              </svg>
              Open API Docs
            </a>
          </div>
        </div>
      </div>

      <!-- Data Export & Import -->
      <div class="card">
        <div class="card-body">
          <h3 class="text-lg font-medium text-gray-900 dark:text-white mb-6">Data Export & Import</h3>
          <p class="text-sm text-gray-600 dark:text-gray-400 mb-6">
            Export all your trading data, settings, and trading profile as a JSON file. You can also import previously exported data.
          </p>

          <div class="space-y-6">
            <!-- Export Section -->
            <div class="flex items-start space-x-4">
              <div class="flex-1">
                <h4 class="text-sm font-medium text-gray-900 dark:text-white mb-3">Export Your Data</h4>
                <p class="text-sm text-gray-600 dark:text-gray-400 mb-4">
                  Download a complete backup of your TradeTally data including trades, settings, tags, and equity history.
                </p>
              </div>
              <button
                @click="exportUserData"
                :disabled="exportLoading"
                class="btn-primary flex-shrink-0"
              >
                <span v-if="exportLoading" class="flex items-center">
                  <div class="animate-spin rounded-full h-4 w-4 border-b-2 border-white mr-2"></div>
                  Preparing Export...
                </span>
                <span v-else class="flex items-center">
                  <svg class="w-4 h-4 mr-2" fill="none" stroke="currentColor" viewBox="0 0 24 24">
                    <path stroke-linecap="round" stroke-linejoin="round" stroke-width="2" d="M12 10v6m0 0l-3-3m3 3l3-3m2 8H7a2 2 0 01-2-2V5a2 2 0 012-2h5.586a1 1 0 01.707.293l5.414 5.414a1 1 0 01.293.707V19a2 2 0 01-2 2z"></path>
                  </svg>
                  Export All Data
                </span>
              </button>
            </div>
<<<<<<< HEAD
          </form>
        </div>
      </div>

      <!-- Privacy & Analytics -->
      <div class="card">
        <div class="card-body">
          <h3 class="text-lg font-medium text-gray-900 dark:text-white mb-6">Privacy & Analytics</h3>
          <p class="text-sm text-gray-600 dark:text-gray-400 mb-6">
            Control how your usage data is collected and used for improving the platform.
          </p>
          
          <div class="space-y-6">
            <!-- Analytics Status -->
            <div class="bg-gray-50 dark:bg-gray-900 rounded-lg p-4">
              <div class="flex items-center justify-between mb-3">
                <h4 class="text-md font-medium text-gray-900 dark:text-white">Analytics Status</h4>
                <span v-if="analyticsEnabled" 
                      class="inline-flex items-center px-2 py-1 rounded-full text-xs font-medium bg-green-100 text-green-800 dark:bg-green-900/20 dark:text-green-400">
                  Enabled
                </span>
                <span v-else 
                      class="inline-flex items-center px-2 py-1 rounded-full text-xs font-medium bg-gray-100 text-gray-800 dark:bg-gray-900/20 dark:text-gray-400">
                  Disabled
                </span>
              </div>
              <p class="text-sm text-gray-600 dark:text-gray-400 mb-4">
                <span v-if="analyticsEnabled">
                  Anonymous usage analytics are being collected to help improve TradeTally. No trading data, symbols, or personal information is tracked.
                </span>
                <span v-else>
                  Analytics are disabled. No usage data is being collected.
                </span>
              </p>
              
              <div v-if="analyticsEnabled" class="space-y-4">
                <div class="text-sm text-gray-600 dark:text-gray-400">
                  <p class="font-medium mb-2">What's collected:</p>
                  <ul class="list-disc list-inside space-y-1 ml-2">
                    <li>Page views and feature usage patterns</li>
                    <li>Import/export actions (broker type and count only)</li>
                    <li>Achievement unlocks and gamification interactions</li>
                    <li>Performance metrics (not trade details)</li>
                  </ul>
                  <p class="font-medium mt-4 mb-2">What's NOT collected:</p>
                  <ul class="list-disc list-inside space-y-1 ml-2">
                    <li>Trade symbols, prices, quantities, or P&L</li>
                    <li>Personal or financial information</li>
                    <li>Account credentials or API keys</li>
                    <li>Trading strategies or notes content</li>
                  </ul>
                </div>
                
                <button
                  @click="optOutAnalytics"
                  :disabled="analyticsLoading"
                  class="btn-secondary"
                >
                  <span v-if="analyticsLoading">Updating...</span>
                  <span v-else>Opt Out of Analytics</span>
                </button>
              </div>
              
              <div v-else class="space-y-4">
                <p class="text-sm text-gray-600 dark:text-gray-400">
                  Help improve TradeTally by sharing anonymous usage patterns. You can opt out at any time.
                </p>
                <button
                  @click="optInAnalytics"
                  :disabled="analyticsLoading"
                  class="btn-primary"
                >
                  <span v-if="analyticsLoading">Updating...</span>
                  <span v-else>Enable Analytics</span>
                </button>
              </div>
            </div>
          </div>
        </div>
      </div>
    </div>

    <!-- Create API Key Modal -->
    <div v-if="showCreateApiKeyModal" class="fixed inset-0 bg-gray-600 bg-opacity-50 overflow-y-auto h-full w-full z-50">
      <div class="relative top-20 mx-auto p-5 border w-96 shadow-lg rounded-md bg-white dark:bg-gray-800">
        <div class="mt-3">
          <h3 class="text-lg font-medium text-gray-900 dark:text-white mb-4">Create API Key</h3>
          
          <form @submit.prevent="createApiKey" class="space-y-4">
            <div>
              <label for="apiKeyName" class="label">Name</label>
              <input
                id="apiKeyName"
                v-model="createApiKeyForm.name"
                type="text"
                required
                class="input"
                placeholder="My API Key"
              />
            </div>
=======
>>>>>>> 89135af1

            <!-- Import Section -->
            <div class="flex items-start space-x-4">
              <div class="flex-1">
                <h4 class="text-sm font-medium text-gray-900 dark:text-white mb-3">Import Data</h4>
                <p class="text-sm text-gray-600 dark:text-gray-400 mb-4">
                  Import previously exported TradeTally data. This will merge with your existing data without duplicating trades.
                </p>
              </div>
              <div class="flex-shrink-0">
                <input
                  ref="fileInput"
                  type="file"
                  accept=".json,application/json"
                  @change="handleFileSelect"
                  class="hidden"
                />
                <button
                  @click="$refs.fileInput.click()"
                  class="btn-secondary"
                >
                  <svg class="w-4 h-4 mr-2" fill="none" stroke="currentColor" viewBox="0 0 24 24">
                    <path stroke-linecap="round" stroke-linejoin="round" stroke-width="2" d="M7 16a4 4 0 01-.88-7.903A5 5 0 1115.9 6L16 6a5 5 0 011 9.9M9 19l3 3m0 0l3-3m-3 3V10"></path>
                  </svg>
                  Choose File
                </button>
              </div>
            </div>
            
            <!-- Selected File and Import Button -->
            <div v-if="selectedFile" class="flex items-center justify-between p-4 bg-gray-50 dark:bg-gray-800 rounded-lg">
              <span class="text-sm text-gray-600 dark:text-gray-400 truncate mr-4">
                Selected: {{ selectedFile.name }}
              </span>
              <button
                @click="importUserData"
                :disabled="importLoading"
                class="btn-primary flex-shrink-0"
              >
                <span v-if="importLoading" class="flex items-center">
                  <div class="animate-spin rounded-full h-4 w-4 border-b-2 border-white mr-2"></div>
                  Importing...
                </span>
                <span v-else class="flex items-center">
                  <svg class="w-4 h-4 mr-2" fill="none" stroke="currentColor" viewBox="0 0 24 24">
                    <path stroke-linecap="round" stroke-linejoin="round" stroke-width="2" d="M7 16a4 4 0 01-.88-7.903A5 5 0 1115.9 6L16 6a5 5 0 011 9.9M15 13l-3-3m0 0l-3 3m3-3v12"></path>
                  </svg>
                  Import Data
                </span>
              </button>
            </div>
          </div>
        </div>
      </div>

    </div>
  </div>
</template>

<script setup>
import { ref, onMounted } from 'vue'
import { useAuthStore } from '@/stores/auth'
import { useNotification } from '@/composables/useNotification'
<<<<<<< HEAD
import { useAnalytics } from '@/composables/useAnalytics'
import { XMarkIcon } from '@heroicons/vue/24/outline'
=======
>>>>>>> 89135af1
import api from '@/services/api'

const authStore = useAuthStore()
const { showSuccess, showError } = useNotification()
const { isEnabled: analyticsEnabled, optOut, optIn } = useAnalytics()

<<<<<<< HEAD
const profileLoading = ref(false)
const settingsLoading = ref(false)
const passwordLoading = ref(false)
const tradingProfileLoading = ref(false)
const loadingEquity = ref(false)
const passwordError = ref(null)
const showAddTag = ref(false)
const twoFactorLoading = ref(false)
const show2FASetup = ref(false)
const showDisable2FAModal = ref(false)
const qrCodeUrl = ref('')
const setupSecret = ref('')
const backupCodes = ref([])
const verificationCode = ref('')
const disable2FAForm = ref({
  password: '',
  token: ''
})
const exportLoading = ref(false)
const importLoading = ref(false)
const importFile = ref(null)
const importFileInput = ref(null)
const analyticsLoading = ref(false)

// API Keys
const apiKeys = ref([])
const apiKeysLoading = ref(false)
const showCreateApiKeyModal = ref(false)
const showApiKeyCreatedModal = ref(false)
const createApiKeyLoading = ref(false)
const createdApiKey = ref(null)

const twoFactorStatus = ref({
  enabled: false,
  backupCodesRemaining: 0
})

const profileForm = ref({
  fullName: '',
  username: '',
  email: '',
  timezone: 'UTC'
})

const settingsForm = ref({
  emailNotifications: true,
  publicProfile: false
})

const defaultTagsInput = ref('')
const accountEquity = ref('')
const lastEquityUpdate = ref(null)

const passwordForm = ref({
  currentPassword: '',
  newPassword: '',
  confirmPassword: ''
})

const tags = ref([])
=======
>>>>>>> 89135af1

// AI Provider Settings
const aiForm = ref({
  provider: 'gemini',
  apiKey: '',
  url: '',
  model: ''
})

const aiLoading = ref(false)

// Analytics Settings
const analyticsForm = ref({
  statisticsCalculation: 'average'
})

const analyticsLoading = ref(false)

// Admin AI Settings
const adminAiForm = ref({
  provider: 'gemini',
  apiKey: '',
  url: '',
  model: ''
})
const adminAiLoading = ref(false)

<<<<<<< HEAD
const newTag = ref({
  name: '',
  color: '#3B82F6'
})

const tradingProfileForm = ref({
  tradingStrategies: [],
  tradingStyles: [],
  riskTolerance: 'moderate',
  primaryMarkets: [],
  experienceLevel: 'intermediate',
  averagePositionSize: 'medium',
  tradingGoals: [],
  preferredSectors: []
})

// Trading profile options
const strategyOptions = [
  'Breakouts', 'Earnings Plays', 'Momentum Trading', 'Scalping',
  'Gap Trading', 'Mean Reversion', 'Technical Analysis', 'Fundamental Analysis',
  'Options Trading', 'News Trading', 'Support/Resistance', 'Trend Following'
]

const styleOptions = [
  'Day Trading', 'Swing Trading', 'Position Trading', 'Long-term Investing',
  'Short-term Trading', 'Intraday Trading'
]

const marketOptions = [
  'US Stocks', 'International Stocks', 'ETFs', 'Options', 'Futures',
  'Forex', 'Crypto', 'Commodities', 'Bonds'
]

const goalOptions = [
  'Income Generation', 'Capital Appreciation', 'Risk Management',
  'Portfolio Diversification', 'Learning & Education', 'Quick Profits',
  'Steady Growth', 'Beat Market'
]

const sectorOptions = [
  'Technology', 'Healthcare', 'Financials', 'Consumer Discretionary',
  'Consumer Staples', 'Energy', 'Industrials', 'Materials',
  'Utilities', 'Real Estate', 'Communication Services'
]

const createApiKeyForm = ref({
  name: '',
  permissions: ['read'],
  expiresIn: null
})

async function updateProfile() {
  profileLoading.value = true
  
  try {
    const payload = {
      fullName: profileForm.value.fullName,
      timezone: profileForm.value.timezone
    }
    
    // Include email if it has changed
    if (profileForm.value.email !== authStore.user?.email) {
      payload.email = profileForm.value.email
    }
    
    await api.put('/users/profile', payload)
    
    showSuccess('Success', 'Profile updated successfully')
    
    await authStore.fetchUser()
  } catch (error) {
    showError('Error', error.response?.data?.error || 'Failed to update profile')
  } finally {
    profileLoading.value = false
  }
}

async function updateSettings() {
  settingsLoading.value = true
  
  try {
    const payload = {
      ...settingsForm.value,
      defaultTags: defaultTagsInput.value 
        ? defaultTagsInput.value.split(',').map(tag => tag.trim()).filter(Boolean)
        : []
    }
    
    await api.put('/settings', payload)
    showSuccess('Success', 'Settings updated successfully')
  } catch (error) {
    showError('Error', 'Failed to update settings')
  } finally {
    settingsLoading.value = false
  }
}

async function changePassword() {
  passwordError.value = null
  
  if (passwordForm.value.newPassword !== passwordForm.value.confirmPassword) {
    passwordError.value = 'New passwords do not match'
    return
  }
  
  if (passwordForm.value.newPassword.length < 6) {
    passwordError.value = 'New password must be at least 6 characters long'
    return
  }
  
  passwordLoading.value = true
  
  try {
    await api.put('/users/password', {
      currentPassword: passwordForm.value.currentPassword,
      newPassword: passwordForm.value.newPassword
    })
    
    showSuccess('Success', 'Password changed successfully')
    passwordForm.value = {
      currentPassword: '',
      newPassword: '',
      confirmPassword: ''
    }
  } catch (error) {
    passwordError.value = error.response?.data?.error || 'Failed to change password'
  } finally {
    passwordLoading.value = false
  }
}

async function fetchTags() {
  try {
    const response = await api.get('/settings/tags')
    tags.value = response.data.tags
  } catch (error) {
    console.error('Failed to fetch tags:', error)
  }
}

async function addTag() {
  try {
    await api.post('/settings/tags', newTag.value)
    showSuccess('Success', 'Tag added successfully')
    newTag.value = { name: '', color: '#3B82F6' }
    showAddTag.value = false
    fetchTags()
  } catch (error) {
    showError('Error', 'Failed to add tag')
  }
}

async function deleteTag(tagId) {
  if (!confirm('Are you sure you want to delete this tag?')) return
  
  try {
    await api.delete(`/settings/tags/${tagId}`)
    showSuccess('Success', 'Tag deleted successfully')
    fetchTags()
  } catch (error) {
    showError('Error', 'Failed to delete tag')
  }
}

async function updateTradingProfile() {
  tradingProfileLoading.value = true
  
  try {
    await api.put('/settings/trading-profile', tradingProfileForm.value)
    showSuccess('Success', 'Trading profile updated successfully')
  } catch (error) {
    showError('Error', 'Failed to update trading profile')
  } finally {
    tradingProfileLoading.value = false
  }
}

async function fetchTradingProfile() {
  try {
    const response = await api.get('/settings/trading-profile')
    const profile = response.data.tradingProfile
    
    tradingProfileForm.value = {
      tradingStrategies: profile.tradingStrategies || [],
      tradingStyles: profile.tradingStyles || [],
      riskTolerance: profile.riskTolerance || 'moderate',
      primaryMarkets: profile.primaryMarkets || [],
      experienceLevel: profile.experienceLevel || 'intermediate',
      averagePositionSize: profile.averagePositionSize || 'medium',
      tradingGoals: profile.tradingGoals || [],
      preferredSectors: profile.preferredSectors || []
    }
  } catch (error) {
    console.error('Failed to fetch trading profile:', error)
  }
}

async function loadData() {
  try {
    const [userResponse, settingsResponse] = await Promise.all([
      api.get('/users/profile'),
      api.get('/settings')
    ])
    
    const user = userResponse.data.user
    const settings = settingsResponse.data.settings
    
    profileForm.value = {
      fullName: user.full_name || '',
      username: user.username,
      email: user.email,
      timezone: user.timezone || 'UTC'
    }
    
    settingsForm.value = {
      emailNotifications: settings.email_notifications ?? true,
      publicProfile: settings.public_profile ?? false
    }
    
    defaultTagsInput.value = settings.default_tags ? settings.default_tags.join(', ') : ''
    accountEquity.value = settings.account_equity || ''
    lastEquityUpdate.value = settings.account_equity ? 'Recently' : null
    
    fetchTags()
    fetchTradingProfile()
  } catch (error) {
    showError('Error', 'Failed to load settings')
  }
}

async function updateAccountEquity() {
  if (!accountEquity.value) {
    showError('Error', 'Please enter your account equity')
    return
  }

  loadingEquity.value = true
  
  try {
    await api.put('/equity/current', {
      accountEquity: parseFloat(accountEquity.value)
    })
    
    showSuccess('Success', 'Account equity updated successfully')
    lastEquityUpdate.value = 'Just now'
  } catch (error) {
    showError('Error', 'Failed to update account equity')
  } finally {
    loadingEquity.value = false
  }
}

// 2FA Functions
async function fetch2FAStatus() {
  try {
    const response = await api.get('/2fa/status')
    twoFactorStatus.value = response.data
  } catch (error) {
    console.error('Failed to fetch 2FA status:', error)
  }
}

async function setup2FA() {
  twoFactorLoading.value = true
  
  try {
    const response = await api.post('/2fa/setup')
    show2FASetup.value = true
    qrCodeUrl.value = response.data.qrCode
    setupSecret.value = response.data.secret
    backupCodes.value = response.data.backupCodes || []
  } catch (error) {
    showError('Error', 'Failed to set up 2FA')
  } finally {
    twoFactorLoading.value = false
  }
}
=======
// Export/Import Settings
const exportLoading = ref(false)
const importLoading = ref(false)
const selectedFile = ref(null)
>>>>>>> 89135af1

// Get API docs URL
function getApiDocsUrl() {
  // Check if we're in development and need to use a different port
  const currentUrl = window.location
  
  // If frontend is on port 5173 (Vite dev), backend is on port 3000
  if (currentUrl.port === '5173' || currentUrl.hostname === 'localhost') {
    return `http://localhost:3000/api-docs`
  }
<<<<<<< HEAD
}

async function disable2FA() {
  showDisable2FAModal.value = true
}

async function confirmDisable2FA() {
  if (!disable2FAForm.value.password || !disable2FAForm.value.token) {
    showError('Error', 'Both password and verification code are required')
    return
  }
  
  twoFactorLoading.value = true
  
  try {
    await api.post('/2fa/disable', {
      password: disable2FAForm.value.password,
      token: disable2FAForm.value.token
    })
    
    showSuccess('Success', '2FA has been disabled successfully')
    showDisable2FAModal.value = false
    disable2FAForm.value = { password: '', token: '' }
    await fetch2FAStatus()
  } catch (error) {
    showError('Error', error.response?.data?.error || 'Failed to disable 2FA')
  } finally {
    twoFactorLoading.value = false
  }
}

function cancelDisable2FA() {
  showDisable2FAModal.value = false
  disable2FAForm.value = { password: '', token: '' }
}

function cancel2FASetup() {
  show2FASetup.value = false
  verificationCode.value = ''
  qrCodeUrl.value = ''
  setupSecret.value = ''
  backupCodes.value = []
}

async function exportData() {
  exportLoading.value = true
=======
>>>>>>> 89135af1
  
  // Otherwise use the same origin
  return `${currentUrl.origin}/api-docs`
}



// AI Provider Functions
function getModelPlaceholder() {
  switch (aiForm.value.provider) {
    case 'gemini':
      return 'e.g., gemini-1.5-pro'
    case 'claude':
      return 'e.g., claude-3-5-sonnet'
    case 'openai':
      return 'e.g., gpt-4o'
    case 'ollama':
      return 'e.g., llama3.1'
    case 'local':
      return 'e.g., custom-model'
    default:
      return 'Model name'
  }
}

function getApiKeyPlaceholder() {
  switch (aiForm.value.provider) {
    case 'gemini':
      return 'AIza...'
    case 'claude':
      return 'sk-ant-...'
    case 'openai':
      return 'sk-...'
    case 'ollama':
      return 'Optional API key'
    default:
      return 'Enter API key'
  }
}

function getApiKeyHelp() {
  switch (aiForm.value.provider) {
    case 'gemini':
      return 'Get your API key from Google AI Studio'
    case 'claude':
      return 'Get your API key from Anthropic Console'
    case 'openai':
      return 'Get your API key from OpenAI Dashboard'
    case 'ollama':
      return 'API key is optional for Ollama'
    default:
      return 'Enter your API key'
  }
}

function onProviderChange() {
  // Clear URL and API key when provider changes
  aiForm.value.url = ''
  aiForm.value.apiKey = ''
  aiForm.value.model = ''
}

async function loadAISettings() {
  try {
    const response = await api.get('/settings/ai-provider')
    aiForm.value = {
      provider: response.data.aiProvider || 'gemini',
      apiKey: response.data.aiApiKey || '',
      url: response.data.aiApiUrl || '',
      model: response.data.aiModel || ''
    }
  } catch (error) {
    console.error('Failed to load AI settings:', error)
    showError('Error', 'Failed to load AI settings')
  }
}

async function updateAISettings() {
  aiLoading.value = true
  try {
    await api.put('/settings/ai-provider', {
      aiProvider: aiForm.value.provider,
      aiApiKey: aiForm.value.apiKey,
      aiApiUrl: aiForm.value.url,
      aiModel: aiForm.value.model
    })
    showSuccess('Success', 'AI provider settings updated successfully')
  } catch (error) {
    console.error('Failed to update AI settings:', error)
    showError('Error', error.response?.data?.error || 'Failed to update AI settings')
  } finally {
    aiLoading.value = false
  }
}

// Analytics Settings Functions
async function loadAnalyticsSettings() {
  try {
    const response = await api.get('/settings')
    analyticsForm.value = {
      statisticsCalculation: response.data.settings.statisticsCalculation || 'average'
    }
  } catch (error) {
    console.error('Failed to load analytics settings:', error)
    // Default to average if loading fails
    analyticsForm.value.statisticsCalculation = 'average'
  }
}

async function updateAnalyticsSettings() {
  analyticsLoading.value = true
  try {
    await api.put('/settings', {
      statisticsCalculation: analyticsForm.value.statisticsCalculation
    })
    showSuccess('Success', 'Analytics preferences updated successfully')
  } catch (error) {
    console.error('Failed to update analytics settings:', error)
    showError('Error', error.response?.data?.error || 'Failed to update analytics settings')
  } finally {
    analyticsLoading.value = false
  }
}

// Admin AI Settings Functions
async function fetchAdminAISettings() {
  try {
    const response = await api.get('/settings/admin/ai')
    adminAiForm.value = {
      provider: response.data.aiProvider,
      apiKey: response.data.aiApiKey,
      url: response.data.aiApiUrl,
      model: response.data.aiModel
    }
  } catch (error) {
    console.error('Failed to fetch admin AI settings:', error)
    showError('Error', 'Failed to load admin AI settings')
  }
}

async function updateAdminAISettings() {
  adminAiLoading.value = true
  try {
    await api.put('/settings/admin/ai', {
      aiProvider: adminAiForm.value.provider,
      aiApiKey: adminAiForm.value.apiKey,
      aiApiUrl: adminAiForm.value.url,
      aiModel: adminAiForm.value.model
    })
    showSuccess('Success', 'Admin AI provider settings updated successfully')
  } catch (error) {
    console.error('Failed to update admin AI settings:', error)
    showError('Error', error.response?.data?.error || 'Failed to update admin AI settings')
  } finally {
    adminAiLoading.value = false
  }
}

function onAdminProviderChange() {
  // Clear API key and URL when provider changes
  adminAiForm.value.apiKey = ''
  adminAiForm.value.url = ''
  adminAiForm.value.model = ''
}

function getAdminModelPlaceholder() {
  switch (adminAiForm.value.provider) {
    case 'gemini':
      return 'gemini-1.5-flash'
    case 'claude':
      return 'claude-3-5-sonnet-20241022'
    case 'openai':
      return 'gpt-4o'
    case 'ollama':
      return 'llama3.1'
    case 'local':
      return 'custom-model'
    default:
      return 'Leave blank for default'
  }
}

function getAdminApiKeyPlaceholder() {
  switch (adminAiForm.value.provider) {
    case 'gemini':
      return 'Enter Google Gemini API key'
    case 'claude':
      return 'Enter Anthropic Claude API key'
    case 'openai':
      return 'Enter OpenAI API key'
    case 'ollama':
      return 'Optional: Enter Ollama API key'
    default:
      return 'Enter API key'
  }
}

function getAdminApiKeyHelp() {
  switch (adminAiForm.value.provider) {
    case 'gemini':
      return 'Get your free API key at: https://aistudio.google.com/app/apikey'
    case 'claude':
      return 'Get your API key at: https://console.anthropic.com/'
    case 'openai':
      return 'Get your API key at: https://platform.openai.com/api-keys'
    case 'ollama':
      return 'API key is optional for Ollama. Leave blank if not needed.'
    default:
      return 'API key for your chosen provider'
  }
}

// Export/Import Functions
async function exportUserData() {
  exportLoading.value = true
  try {
    const response = await api.get('/settings/export', {
      responseType: 'blob'
    })
    
    // Create a download link
    const blob = new Blob([response.data], { type: 'application/json' })
    const url = window.URL.createObjectURL(blob)
    const link = document.createElement('a')
    link.href = url
    
    // Generate filename with current date
    const today = new Date().toISOString().split('T')[0]
    link.download = `tradetally-export-${today}.json`
    
    // Trigger download
    document.body.appendChild(link)
    link.click()
    document.body.removeChild(link)
    window.URL.revokeObjectURL(url)
    
    showSuccess('Export Complete', 'Your data has been exported successfully')
  } catch (error) {
    console.error('Export failed:', error)
    showError('Export Failed', error.response?.data?.error || 'Failed to export user data')
  } finally {
    exportLoading.value = false
  }
}

function handleFileSelect(event) {
  const file = event.target.files[0]
  if (file) {
    selectedFile.value = file
  }
}

async function importUserData() {
  if (!selectedFile.value) {
    showError('No File Selected', 'Please select a file to import')
    return
  }
  
  importLoading.value = true
  try {
    const formData = new FormData()
    formData.append('file', selectedFile.value)
    
    const response = await api.post('/settings/import', formData, {
      headers: {
        'Content-Type': 'multipart/form-data'
      }
    })
    
    const { tradesAdded, tagsAdded, equityAdded } = response.data
    showSuccess(
      'Import Complete', 
      `Successfully imported ${tradesAdded} trades, ${tagsAdded} tags, and ${equityAdded} equity records`
    )
    
    // Clear the selected file
    selectedFile.value = null
    // Reset the file input
    const fileInput = document.querySelector('input[type="file"]')
    if (fileInput) fileInput.value = ''
  } catch (error) {
    console.error('Import failed:', error)
    showError('Import Failed', error.response?.data?.error || 'Failed to import user data')
  } finally {
    importLoading.value = false
  }
}

<<<<<<< HEAD
function formatDate(dateString) {
  if (!dateString) return 'Never'
  return new Date(dateString).toLocaleDateString('en-US', {
    year: 'numeric',
    month: 'short',
    day: 'numeric'
  })
}

// Analytics Functions
async function optOutAnalytics() {
  analyticsLoading.value = true
  
  try {
    optOut()
    showSuccess('Success', 'Analytics disabled. No usage data will be collected.')
  } catch (error) {
    showError('Error', 'Failed to disable analytics')
  } finally {
    analyticsLoading.value = false
  }
}

async function optInAnalytics() {
  analyticsLoading.value = true
  
  try {
    optIn()
    showSuccess('Success', 'Analytics enabled. Anonymous usage data will help improve TradeTally.')
  } catch (error) {
    showError('Error', 'Failed to enable analytics')
  } finally {
    analyticsLoading.value = false
  }
}

=======
>>>>>>> 89135af1
onMounted(() => {
  loadAISettings()
  loadAnalyticsSettings()
  
  // Load admin AI settings if user is admin
  if (authStore.user?.role === 'admin') {
    fetchAdminAISettings()
  }
})
</script><|MERGE_RESOLUTION|>--- conflicted
+++ resolved
@@ -8,300 +8,6 @@
     </div>
 
     <div class="space-y-8">
-<<<<<<< HEAD
-      <!-- Profile Settings -->
-      <div class="card">
-        <div class="card-body">
-          <h3 class="text-lg font-medium text-gray-900 dark:text-white mb-6">Profile Information</h3>
-          <form @submit.prevent="updateProfile" class="space-y-6">
-            <div class="grid grid-cols-1 gap-6 sm:grid-cols-2">
-              <div>
-                <label for="fullName" class="label">Full Name</label>
-                <input
-                  id="fullName"
-                  v-model="profileForm.fullName"
-                  type="text"
-                  class="input"
-                  placeholder="John Doe"
-                />
-              </div>
-              
-              <div>
-                <label for="username" class="label">Username</label>
-                <input
-                  id="username"
-                  v-model="profileForm.username"
-                  type="text"
-                  disabled
-                  class="input bg-gray-50 dark:bg-gray-700"
-                />
-                <p class="mt-1 text-sm text-gray-500 dark:text-gray-400">
-                  Username cannot be changed.
-                </p>
-              </div>
-              
-              <div>
-                <label for="email" class="label">Email</label>
-                <input
-                  id="email"
-                  v-model="profileForm.email"
-                  type="email"
-                  :disabled="!twoFactorStatus.enabled"
-                  :class="twoFactorStatus.enabled ? 'input' : 'input bg-gray-50 dark:bg-gray-700'"
-                />
-                <p class="mt-1 text-sm text-gray-500 dark:text-gray-400">
-                  <span v-if="twoFactorStatus.enabled">
-                    Email can be changed when 2FA is enabled.
-                  </span>
-                  <span v-else>
-                    Enable 2FA to change your email address.
-                  </span>
-                </p>
-              </div>
-              
-              <div>
-                <label for="timezone" class="label">Timezone</label>
-                <select id="timezone" v-model="profileForm.timezone" class="input">
-                  <option value="UTC">UTC</option>
-                  <option value="America/New_York">Eastern Time</option>
-                  <option value="America/Chicago">Central Time</option>
-                  <option value="America/Denver">Mountain Time</option>
-                  <option value="America/Los_Angeles">Pacific Time</option>
-                </select>
-              </div>
-            </div>
-
-            <div class="flex justify-end">
-              <button
-                type="submit"
-                :disabled="profileLoading"
-                class="btn-primary"
-              >
-                <span v-if="profileLoading">Updating...</span>
-                <span v-else>Update Profile</span>
-              </button>
-            </div>
-          </form>
-        </div>
-      </div>
-
-      <!-- Two-Factor Authentication -->
-      <div class="card">
-        <div class="card-body">
-          <h3 class="text-lg font-medium text-gray-900 dark:text-white mb-6">Two-Factor Authentication</h3>
-          <p class="text-sm text-gray-600 dark:text-gray-400 mb-6">
-            Add an extra layer of security to your account with two-factor authentication.
-          </p>
-          
-          <div v-if="twoFactorStatus.enabled" class="space-y-4">
-            <!-- 2FA is enabled -->
-            <div class="bg-green-50 dark:bg-green-900/20 border border-green-200 dark:border-green-800 rounded-lg p-4">
-              <div class="flex items-center">
-                <svg class="w-5 h-5 text-green-600 dark:text-green-400 mr-3" fill="none" stroke="currentColor" viewBox="0 0 24 24">
-                  <path stroke-linecap="round" stroke-linejoin="round" stroke-width="2" d="M9 12l2 2 4-4m6 2a9 9 0 11-18 0 9 9 0 0118 0z"></path>
-                </svg>
-                <div>
-                  <h4 class="text-sm font-medium text-green-800 dark:text-green-300">2FA is enabled</h4>
-                  <p class="text-sm text-green-700 dark:text-green-400 mt-1">
-                    Your account is protected with two-factor authentication.
-                    {{ twoFactorStatus.backupCodesRemaining }} backup codes remaining.
-                  </p>
-                </div>
-              </div>
-            </div>
-            
-            <div class="flex space-x-3">
-              <button
-                @click="disable2FA"
-                :disabled="twoFactorLoading"
-                class="btn-danger"
-              >
-                <span v-if="twoFactorLoading">Disabling...</span>
-                <span v-else>Disable 2FA</span>
-              </button>
-            </div>
-          </div>
-          
-          <div v-else class="space-y-4">
-            <!-- 2FA is not enabled -->
-            <div class="bg-yellow-50 dark:bg-yellow-900/20 border border-yellow-200 dark:border-yellow-800 rounded-lg p-4">
-              <div class="flex items-center">
-                <svg class="w-5 h-5 text-yellow-600 dark:text-yellow-400 mr-3" fill="none" stroke="currentColor" viewBox="0 0 24 24">
-                  <path stroke-linecap="round" stroke-linejoin="round" stroke-width="2" d="M12 9v2m0 4h.01m-6.938 4h13.856c1.54 0 2.502-1.667 1.732-2.5L13.732 4c-.77-.833-1.964-.833-2.732 0L3.732 16.5c-.77.833.192 2.5 1.732 2.5z"></path>
-                </svg>
-                <div>
-                  <h4 class="text-sm font-medium text-yellow-800 dark:text-yellow-300">2FA is not enabled</h4>
-                  <p class="text-sm text-yellow-700 dark:text-yellow-400 mt-1">
-                    Enhance your account security by enabling two-factor authentication.
-                  </p>
-                </div>
-              </div>
-            </div>
-            
-            <button
-              @click="setup2FA"
-              :disabled="twoFactorLoading"
-              class="btn-primary"
-            >
-              <span v-if="twoFactorLoading">Setting up...</span>
-              <span v-else>Enable 2FA</span>
-            </button>
-          </div>
-        </div>
-      </div>
-
-      <!-- 2FA Setup Modal -->
-      <div v-if="show2FASetup" class="fixed inset-0 bg-gray-600 bg-opacity-50 overflow-y-auto h-full w-full z-50">
-        <div class="relative top-20 mx-auto p-5 border w-full max-w-md shadow-lg rounded-md bg-white dark:bg-gray-800">
-          <div class="mt-3">
-            <h3 class="text-lg font-medium text-gray-900 dark:text-white mb-4">Set Up Two-Factor Authentication</h3>
-            
-            <div class="space-y-6">
-              <!-- Step 1: Scan QR Code -->
-              <div>
-                <h4 class="text-sm font-medium text-gray-700 dark:text-gray-300 mb-3">Step 1: Scan QR Code</h4>
-                <p class="text-sm text-gray-600 dark:text-gray-400 mb-4">
-                  Scan this QR code with your authenticator app (Google Authenticator, Authy, etc.)
-                </p>
-                <div class="flex justify-center mb-4">
-                  <img :src="qrCodeUrl" alt="2FA QR Code" class="border rounded-lg" />
-                </div>
-                <div class="text-center">
-                  <p class="text-xs text-gray-500 dark:text-gray-400 mb-2">Or enter this code manually:</p>
-                  <code class="text-xs bg-gray-100 dark:bg-gray-700 px-2 py-1 rounded break-all">{{ setupSecret }}</code>
-                </div>
-              </div>
-
-              <!-- Step 2: Enter Verification Code -->
-              <div>
-                <h4 class="text-sm font-medium text-gray-700 dark:text-gray-300 mb-3">Step 2: Enter Verification Code</h4>
-                <p class="text-sm text-gray-600 dark:text-gray-400 mb-3">
-                  Enter the 6-digit code from your authenticator app
-                </p>
-                <input
-                  v-model="verificationCode"
-                  type="text"
-                  maxlength="6"
-                  placeholder="000000"
-                  class="w-full px-3 py-2 border border-gray-300 dark:border-gray-600 rounded-md focus:outline-none focus:ring-2 focus:ring-blue-500 dark:bg-gray-700 dark:text-white text-center text-lg tracking-widest"
-                />
-              </div>
-
-              <!-- Backup Codes -->
-              <div>
-                <h4 class="text-sm font-medium text-gray-700 dark:text-gray-300 mb-3">Backup Codes</h4>
-                <p class="text-sm text-gray-600 dark:text-gray-400 mb-3">
-                  Save these backup codes in a secure place. You can use them to access your account if you lose your authenticator device.
-                </p>
-                <div class="bg-gray-50 dark:bg-gray-700 p-3 rounded-md max-h-32 overflow-y-auto">
-                  <div class="grid grid-cols-2 gap-2">
-                    <code
-                      v-for="code in backupCodes"
-                      :key="code"
-                      class="text-xs bg-white dark:bg-gray-800 px-2 py-1 rounded text-center"
-                    >
-                      {{ code }}
-                    </code>
-                  </div>
-                </div>
-              </div>
-
-              <!-- Action Buttons -->
-              <div class="flex justify-end space-x-3">
-                <button
-                  type="button"
-                  @click="cancel2FASetup"
-                  class="px-4 py-2 text-sm font-medium text-gray-700 dark:text-gray-300 bg-white dark:bg-gray-700 border border-gray-300 dark:border-gray-600 rounded-md hover:bg-gray-50 dark:hover:bg-gray-600"
-                >
-                  Cancel
-                </button>
-                <button
-                  @click="enable2FA"
-                  :disabled="twoFactorLoading || !verificationCode"
-                  class="px-4 py-2 text-sm font-medium text-white bg-blue-600 border border-transparent rounded-md hover:bg-blue-700 disabled:opacity-50 disabled:cursor-not-allowed"
-                >
-                  <span v-if="twoFactorLoading">Enabling...</span>
-                  <span v-else>Enable 2FA</span>
-                </button>
-              </div>
-            </div>
-          </div>
-        </div>
-      </div>
-
-      <!-- Disable 2FA Modal -->
-      <div v-if="showDisable2FAModal" class="fixed inset-0 bg-gray-600 bg-opacity-50 overflow-y-auto h-full w-full z-50">
-        <div class="relative top-20 mx-auto p-5 border w-full max-w-md shadow-lg rounded-md bg-white dark:bg-gray-800">
-          <div class="mt-3">
-            <h3 class="text-lg font-medium text-gray-900 dark:text-white mb-4">Disable Two-Factor Authentication</h3>
-            
-            <div class="bg-red-50 dark:bg-red-900/20 border border-red-200 dark:border-red-800 rounded-lg p-4 mb-6">
-              <div class="flex items-center">
-                <svg class="w-5 h-5 text-red-600 dark:text-red-400 mr-3" fill="none" stroke="currentColor" viewBox="0 0 24 24">
-                  <path stroke-linecap="round" stroke-linejoin="round" stroke-width="2" d="M12 9v2m0 4h.01m-6.938 4h13.856c1.54 0 2.502-1.667 1.732-2.5L13.732 4c-.77-.833-1.964-.833-2.732 0L3.732 16.5c-.77.833.192 2.5 1.732 2.5z"></path>
-                </svg>
-                <div>
-                  <h4 class="text-sm font-medium text-red-800 dark:text-red-300">Security Warning</h4>
-                  <p class="text-sm text-red-700 dark:text-red-400 mt-1">
-                    Disabling 2FA will make your account less secure. You'll only need your password to log in.
-                  </p>
-                </div>
-              </div>
-            </div>
-            
-            <form @submit.prevent="confirmDisable2FA" class="space-y-4">
-              <div>
-                <label for="disablePassword" class="label">Current Password</label>
-                <input
-                  id="disablePassword"
-                  v-model="disable2FAForm.password"
-                  type="password"
-                  required
-                  class="input"
-                  placeholder="Enter your current password"
-                />
-              </div>
-
-              <div>
-                <label for="disableToken" class="label">2FA Verification Code</label>
-                <input
-                  id="disableToken"
-                  v-model="disable2FAForm.token"
-                  type="text"
-                  maxlength="8"
-                  required
-                  class="input text-center text-lg tracking-widest"
-                  placeholder="Enter 6-digit code or backup code"
-                />
-                <p class="mt-1 text-xs text-gray-500 dark:text-gray-400">
-                  Enter the code from your authenticator app or use a backup code
-                </p>
-              </div>
-
-              <div class="flex justify-end space-x-3 pt-4">
-                <button
-                  type="button"
-                  @click="cancelDisable2FA"
-                  class="px-4 py-2 text-sm font-medium text-gray-700 dark:text-gray-300 bg-white dark:bg-gray-700 border border-gray-300 dark:border-gray-600 rounded-md hover:bg-gray-50 dark:hover:bg-gray-600"
-                >
-                  Cancel
-                </button>
-                <button
-                  type="submit"
-                  :disabled="twoFactorLoading || !disable2FAForm.password || !disable2FAForm.token"
-                  class="px-4 py-2 text-sm font-medium text-white bg-red-600 border border-transparent rounded-md hover:bg-red-700 disabled:opacity-50 disabled:cursor-not-allowed"
-                >
-                  <span v-if="twoFactorLoading">Disabling...</span>
-                  <span v-else">Disable 2FA</span>
-                </button>
-              </div>
-            </form>
-          </div>
-        </div>
-      </div>
-
-=======
->>>>>>> 89135af1
       <!-- AI Provider Settings -->
       <div class="card">
         <div class="card-body">
@@ -599,109 +305,6 @@
                 </span>
               </button>
             </div>
-<<<<<<< HEAD
-          </form>
-        </div>
-      </div>
-
-      <!-- Privacy & Analytics -->
-      <div class="card">
-        <div class="card-body">
-          <h3 class="text-lg font-medium text-gray-900 dark:text-white mb-6">Privacy & Analytics</h3>
-          <p class="text-sm text-gray-600 dark:text-gray-400 mb-6">
-            Control how your usage data is collected and used for improving the platform.
-          </p>
-          
-          <div class="space-y-6">
-            <!-- Analytics Status -->
-            <div class="bg-gray-50 dark:bg-gray-900 rounded-lg p-4">
-              <div class="flex items-center justify-between mb-3">
-                <h4 class="text-md font-medium text-gray-900 dark:text-white">Analytics Status</h4>
-                <span v-if="analyticsEnabled" 
-                      class="inline-flex items-center px-2 py-1 rounded-full text-xs font-medium bg-green-100 text-green-800 dark:bg-green-900/20 dark:text-green-400">
-                  Enabled
-                </span>
-                <span v-else 
-                      class="inline-flex items-center px-2 py-1 rounded-full text-xs font-medium bg-gray-100 text-gray-800 dark:bg-gray-900/20 dark:text-gray-400">
-                  Disabled
-                </span>
-              </div>
-              <p class="text-sm text-gray-600 dark:text-gray-400 mb-4">
-                <span v-if="analyticsEnabled">
-                  Anonymous usage analytics are being collected to help improve TradeTally. No trading data, symbols, or personal information is tracked.
-                </span>
-                <span v-else>
-                  Analytics are disabled. No usage data is being collected.
-                </span>
-              </p>
-              
-              <div v-if="analyticsEnabled" class="space-y-4">
-                <div class="text-sm text-gray-600 dark:text-gray-400">
-                  <p class="font-medium mb-2">What's collected:</p>
-                  <ul class="list-disc list-inside space-y-1 ml-2">
-                    <li>Page views and feature usage patterns</li>
-                    <li>Import/export actions (broker type and count only)</li>
-                    <li>Achievement unlocks and gamification interactions</li>
-                    <li>Performance metrics (not trade details)</li>
-                  </ul>
-                  <p class="font-medium mt-4 mb-2">What's NOT collected:</p>
-                  <ul class="list-disc list-inside space-y-1 ml-2">
-                    <li>Trade symbols, prices, quantities, or P&L</li>
-                    <li>Personal or financial information</li>
-                    <li>Account credentials or API keys</li>
-                    <li>Trading strategies or notes content</li>
-                  </ul>
-                </div>
-                
-                <button
-                  @click="optOutAnalytics"
-                  :disabled="analyticsLoading"
-                  class="btn-secondary"
-                >
-                  <span v-if="analyticsLoading">Updating...</span>
-                  <span v-else>Opt Out of Analytics</span>
-                </button>
-              </div>
-              
-              <div v-else class="space-y-4">
-                <p class="text-sm text-gray-600 dark:text-gray-400">
-                  Help improve TradeTally by sharing anonymous usage patterns. You can opt out at any time.
-                </p>
-                <button
-                  @click="optInAnalytics"
-                  :disabled="analyticsLoading"
-                  class="btn-primary"
-                >
-                  <span v-if="analyticsLoading">Updating...</span>
-                  <span v-else>Enable Analytics</span>
-                </button>
-              </div>
-            </div>
-          </div>
-        </div>
-      </div>
-    </div>
-
-    <!-- Create API Key Modal -->
-    <div v-if="showCreateApiKeyModal" class="fixed inset-0 bg-gray-600 bg-opacity-50 overflow-y-auto h-full w-full z-50">
-      <div class="relative top-20 mx-auto p-5 border w-96 shadow-lg rounded-md bg-white dark:bg-gray-800">
-        <div class="mt-3">
-          <h3 class="text-lg font-medium text-gray-900 dark:text-white mb-4">Create API Key</h3>
-          
-          <form @submit.prevent="createApiKey" class="space-y-4">
-            <div>
-              <label for="apiKeyName" class="label">Name</label>
-              <input
-                id="apiKeyName"
-                v-model="createApiKeyForm.name"
-                type="text"
-                required
-                class="input"
-                placeholder="My API Key"
-              />
-            </div>
-=======
->>>>>>> 89135af1
 
             <!-- Import Section -->
             <div class="flex items-start space-x-4">
@@ -765,80 +368,11 @@
 import { ref, onMounted } from 'vue'
 import { useAuthStore } from '@/stores/auth'
 import { useNotification } from '@/composables/useNotification'
-<<<<<<< HEAD
-import { useAnalytics } from '@/composables/useAnalytics'
-import { XMarkIcon } from '@heroicons/vue/24/outline'
-=======
->>>>>>> 89135af1
 import api from '@/services/api'
 
 const authStore = useAuthStore()
 const { showSuccess, showError } = useNotification()
-const { isEnabled: analyticsEnabled, optOut, optIn } = useAnalytics()
-
-<<<<<<< HEAD
-const profileLoading = ref(false)
-const settingsLoading = ref(false)
-const passwordLoading = ref(false)
-const tradingProfileLoading = ref(false)
-const loadingEquity = ref(false)
-const passwordError = ref(null)
-const showAddTag = ref(false)
-const twoFactorLoading = ref(false)
-const show2FASetup = ref(false)
-const showDisable2FAModal = ref(false)
-const qrCodeUrl = ref('')
-const setupSecret = ref('')
-const backupCodes = ref([])
-const verificationCode = ref('')
-const disable2FAForm = ref({
-  password: '',
-  token: ''
-})
-const exportLoading = ref(false)
-const importLoading = ref(false)
-const importFile = ref(null)
-const importFileInput = ref(null)
-const analyticsLoading = ref(false)
-
-// API Keys
-const apiKeys = ref([])
-const apiKeysLoading = ref(false)
-const showCreateApiKeyModal = ref(false)
-const showApiKeyCreatedModal = ref(false)
-const createApiKeyLoading = ref(false)
-const createdApiKey = ref(null)
-
-const twoFactorStatus = ref({
-  enabled: false,
-  backupCodesRemaining: 0
-})
-
-const profileForm = ref({
-  fullName: '',
-  username: '',
-  email: '',
-  timezone: 'UTC'
-})
-
-const settingsForm = ref({
-  emailNotifications: true,
-  publicProfile: false
-})
-
-const defaultTagsInput = ref('')
-const accountEquity = ref('')
-const lastEquityUpdate = ref(null)
-
-const passwordForm = ref({
-  currentPassword: '',
-  newPassword: '',
-  confirmPassword: ''
-})
-
-const tags = ref([])
-=======
->>>>>>> 89135af1
+
 
 // AI Provider Settings
 const aiForm = ref({
@@ -866,290 +400,10 @@
 })
 const adminAiLoading = ref(false)
 
-<<<<<<< HEAD
-const newTag = ref({
-  name: '',
-  color: '#3B82F6'
-})
-
-const tradingProfileForm = ref({
-  tradingStrategies: [],
-  tradingStyles: [],
-  riskTolerance: 'moderate',
-  primaryMarkets: [],
-  experienceLevel: 'intermediate',
-  averagePositionSize: 'medium',
-  tradingGoals: [],
-  preferredSectors: []
-})
-
-// Trading profile options
-const strategyOptions = [
-  'Breakouts', 'Earnings Plays', 'Momentum Trading', 'Scalping',
-  'Gap Trading', 'Mean Reversion', 'Technical Analysis', 'Fundamental Analysis',
-  'Options Trading', 'News Trading', 'Support/Resistance', 'Trend Following'
-]
-
-const styleOptions = [
-  'Day Trading', 'Swing Trading', 'Position Trading', 'Long-term Investing',
-  'Short-term Trading', 'Intraday Trading'
-]
-
-const marketOptions = [
-  'US Stocks', 'International Stocks', 'ETFs', 'Options', 'Futures',
-  'Forex', 'Crypto', 'Commodities', 'Bonds'
-]
-
-const goalOptions = [
-  'Income Generation', 'Capital Appreciation', 'Risk Management',
-  'Portfolio Diversification', 'Learning & Education', 'Quick Profits',
-  'Steady Growth', 'Beat Market'
-]
-
-const sectorOptions = [
-  'Technology', 'Healthcare', 'Financials', 'Consumer Discretionary',
-  'Consumer Staples', 'Energy', 'Industrials', 'Materials',
-  'Utilities', 'Real Estate', 'Communication Services'
-]
-
-const createApiKeyForm = ref({
-  name: '',
-  permissions: ['read'],
-  expiresIn: null
-})
-
-async function updateProfile() {
-  profileLoading.value = true
-  
-  try {
-    const payload = {
-      fullName: profileForm.value.fullName,
-      timezone: profileForm.value.timezone
-    }
-    
-    // Include email if it has changed
-    if (profileForm.value.email !== authStore.user?.email) {
-      payload.email = profileForm.value.email
-    }
-    
-    await api.put('/users/profile', payload)
-    
-    showSuccess('Success', 'Profile updated successfully')
-    
-    await authStore.fetchUser()
-  } catch (error) {
-    showError('Error', error.response?.data?.error || 'Failed to update profile')
-  } finally {
-    profileLoading.value = false
-  }
-}
-
-async function updateSettings() {
-  settingsLoading.value = true
-  
-  try {
-    const payload = {
-      ...settingsForm.value,
-      defaultTags: defaultTagsInput.value 
-        ? defaultTagsInput.value.split(',').map(tag => tag.trim()).filter(Boolean)
-        : []
-    }
-    
-    await api.put('/settings', payload)
-    showSuccess('Success', 'Settings updated successfully')
-  } catch (error) {
-    showError('Error', 'Failed to update settings')
-  } finally {
-    settingsLoading.value = false
-  }
-}
-
-async function changePassword() {
-  passwordError.value = null
-  
-  if (passwordForm.value.newPassword !== passwordForm.value.confirmPassword) {
-    passwordError.value = 'New passwords do not match'
-    return
-  }
-  
-  if (passwordForm.value.newPassword.length < 6) {
-    passwordError.value = 'New password must be at least 6 characters long'
-    return
-  }
-  
-  passwordLoading.value = true
-  
-  try {
-    await api.put('/users/password', {
-      currentPassword: passwordForm.value.currentPassword,
-      newPassword: passwordForm.value.newPassword
-    })
-    
-    showSuccess('Success', 'Password changed successfully')
-    passwordForm.value = {
-      currentPassword: '',
-      newPassword: '',
-      confirmPassword: ''
-    }
-  } catch (error) {
-    passwordError.value = error.response?.data?.error || 'Failed to change password'
-  } finally {
-    passwordLoading.value = false
-  }
-}
-
-async function fetchTags() {
-  try {
-    const response = await api.get('/settings/tags')
-    tags.value = response.data.tags
-  } catch (error) {
-    console.error('Failed to fetch tags:', error)
-  }
-}
-
-async function addTag() {
-  try {
-    await api.post('/settings/tags', newTag.value)
-    showSuccess('Success', 'Tag added successfully')
-    newTag.value = { name: '', color: '#3B82F6' }
-    showAddTag.value = false
-    fetchTags()
-  } catch (error) {
-    showError('Error', 'Failed to add tag')
-  }
-}
-
-async function deleteTag(tagId) {
-  if (!confirm('Are you sure you want to delete this tag?')) return
-  
-  try {
-    await api.delete(`/settings/tags/${tagId}`)
-    showSuccess('Success', 'Tag deleted successfully')
-    fetchTags()
-  } catch (error) {
-    showError('Error', 'Failed to delete tag')
-  }
-}
-
-async function updateTradingProfile() {
-  tradingProfileLoading.value = true
-  
-  try {
-    await api.put('/settings/trading-profile', tradingProfileForm.value)
-    showSuccess('Success', 'Trading profile updated successfully')
-  } catch (error) {
-    showError('Error', 'Failed to update trading profile')
-  } finally {
-    tradingProfileLoading.value = false
-  }
-}
-
-async function fetchTradingProfile() {
-  try {
-    const response = await api.get('/settings/trading-profile')
-    const profile = response.data.tradingProfile
-    
-    tradingProfileForm.value = {
-      tradingStrategies: profile.tradingStrategies || [],
-      tradingStyles: profile.tradingStyles || [],
-      riskTolerance: profile.riskTolerance || 'moderate',
-      primaryMarkets: profile.primaryMarkets || [],
-      experienceLevel: profile.experienceLevel || 'intermediate',
-      averagePositionSize: profile.averagePositionSize || 'medium',
-      tradingGoals: profile.tradingGoals || [],
-      preferredSectors: profile.preferredSectors || []
-    }
-  } catch (error) {
-    console.error('Failed to fetch trading profile:', error)
-  }
-}
-
-async function loadData() {
-  try {
-    const [userResponse, settingsResponse] = await Promise.all([
-      api.get('/users/profile'),
-      api.get('/settings')
-    ])
-    
-    const user = userResponse.data.user
-    const settings = settingsResponse.data.settings
-    
-    profileForm.value = {
-      fullName: user.full_name || '',
-      username: user.username,
-      email: user.email,
-      timezone: user.timezone || 'UTC'
-    }
-    
-    settingsForm.value = {
-      emailNotifications: settings.email_notifications ?? true,
-      publicProfile: settings.public_profile ?? false
-    }
-    
-    defaultTagsInput.value = settings.default_tags ? settings.default_tags.join(', ') : ''
-    accountEquity.value = settings.account_equity || ''
-    lastEquityUpdate.value = settings.account_equity ? 'Recently' : null
-    
-    fetchTags()
-    fetchTradingProfile()
-  } catch (error) {
-    showError('Error', 'Failed to load settings')
-  }
-}
-
-async function updateAccountEquity() {
-  if (!accountEquity.value) {
-    showError('Error', 'Please enter your account equity')
-    return
-  }
-
-  loadingEquity.value = true
-  
-  try {
-    await api.put('/equity/current', {
-      accountEquity: parseFloat(accountEquity.value)
-    })
-    
-    showSuccess('Success', 'Account equity updated successfully')
-    lastEquityUpdate.value = 'Just now'
-  } catch (error) {
-    showError('Error', 'Failed to update account equity')
-  } finally {
-    loadingEquity.value = false
-  }
-}
-
-// 2FA Functions
-async function fetch2FAStatus() {
-  try {
-    const response = await api.get('/2fa/status')
-    twoFactorStatus.value = response.data
-  } catch (error) {
-    console.error('Failed to fetch 2FA status:', error)
-  }
-}
-
-async function setup2FA() {
-  twoFactorLoading.value = true
-  
-  try {
-    const response = await api.post('/2fa/setup')
-    show2FASetup.value = true
-    qrCodeUrl.value = response.data.qrCode
-    setupSecret.value = response.data.secret
-    backupCodes.value = response.data.backupCodes || []
-  } catch (error) {
-    showError('Error', 'Failed to set up 2FA')
-  } finally {
-    twoFactorLoading.value = false
-  }
-}
-=======
 // Export/Import Settings
 const exportLoading = ref(false)
 const importLoading = ref(false)
 const selectedFile = ref(null)
->>>>>>> 89135af1
 
 // Get API docs URL
 function getApiDocsUrl() {
@@ -1160,55 +414,6 @@
   if (currentUrl.port === '5173' || currentUrl.hostname === 'localhost') {
     return `http://localhost:3000/api-docs`
   }
-<<<<<<< HEAD
-}
-
-async function disable2FA() {
-  showDisable2FAModal.value = true
-}
-
-async function confirmDisable2FA() {
-  if (!disable2FAForm.value.password || !disable2FAForm.value.token) {
-    showError('Error', 'Both password and verification code are required')
-    return
-  }
-  
-  twoFactorLoading.value = true
-  
-  try {
-    await api.post('/2fa/disable', {
-      password: disable2FAForm.value.password,
-      token: disable2FAForm.value.token
-    })
-    
-    showSuccess('Success', '2FA has been disabled successfully')
-    showDisable2FAModal.value = false
-    disable2FAForm.value = { password: '', token: '' }
-    await fetch2FAStatus()
-  } catch (error) {
-    showError('Error', error.response?.data?.error || 'Failed to disable 2FA')
-  } finally {
-    twoFactorLoading.value = false
-  }
-}
-
-function cancelDisable2FA() {
-  showDisable2FAModal.value = false
-  disable2FAForm.value = { password: '', token: '' }
-}
-
-function cancel2FASetup() {
-  show2FASetup.value = false
-  verificationCode.value = ''
-  qrCodeUrl.value = ''
-  setupSecret.value = ''
-  backupCodes.value = []
-}
-
-async function exportData() {
-  exportLoading.value = true
-=======
->>>>>>> 89135af1
   
   // Otherwise use the same origin
   return `${currentUrl.origin}/api-docs`
@@ -1497,45 +702,6 @@
   }
 }
 
-<<<<<<< HEAD
-function formatDate(dateString) {
-  if (!dateString) return 'Never'
-  return new Date(dateString).toLocaleDateString('en-US', {
-    year: 'numeric',
-    month: 'short',
-    day: 'numeric'
-  })
-}
-
-// Analytics Functions
-async function optOutAnalytics() {
-  analyticsLoading.value = true
-  
-  try {
-    optOut()
-    showSuccess('Success', 'Analytics disabled. No usage data will be collected.')
-  } catch (error) {
-    showError('Error', 'Failed to disable analytics')
-  } finally {
-    analyticsLoading.value = false
-  }
-}
-
-async function optInAnalytics() {
-  analyticsLoading.value = true
-  
-  try {
-    optIn()
-    showSuccess('Success', 'Analytics enabled. Anonymous usage data will help improve TradeTally.')
-  } catch (error) {
-    showError('Error', 'Failed to enable analytics')
-  } finally {
-    analyticsLoading.value = false
-  }
-}
-
-=======
->>>>>>> 89135af1
 onMounted(() => {
   loadAISettings()
   loadAnalyticsSettings()
