@tailwind base;
@tailwind components;
@tailwind utilities;

@layer base {
  body {
    @apply bg-gray-50 text-gray-900 dark:bg-gray-900 dark:text-gray-100;
  }
}

@layer components {
  .btn {
    @apply inline-flex items-center px-4 py-2 border border-transparent text-sm font-medium rounded-md focus:outline-none focus:ring-2 focus:ring-offset-2 transition-colors duration-200;
  }
  
  .btn-primary {
    @apply btn text-white bg-primary-600 hover:bg-primary-700 focus:ring-primary-500;
  }
  
  .btn-secondary {
    @apply btn text-gray-700 bg-white hover:bg-gray-50 border-gray-300 focus:ring-primary-500 dark:bg-gray-800 dark:text-gray-300 dark:border-gray-600 dark:hover:bg-gray-700;
  }
  
  .btn-danger {
    @apply btn text-white bg-danger hover:bg-red-700 focus:ring-red-500;
  }
  
  .btn-yellow {
<<<<<<< HEAD
    @apply btn text-yellow-800 bg-yellow-100 hover:bg-yellow-200 border-yellow-300 focus:ring-yellow-500 dark:bg-yellow-900/20 dark:text-yellow-200 dark:border-yellow-800 dark:hover:bg-yellow-800/30;
=======
    @apply btn text-yellow-800 bg-yellow-100 hover:bg-yellow-200 border-yellow-300 focus:ring-yellow-500 dark:bg-yellow-900 dark:text-yellow-200 dark:border-yellow-700 dark:hover:bg-yellow-800;
>>>>>>> 89135af1
  }
  
  .input {
    @apply block w-full px-3 py-2 border border-gray-300 rounded-md shadow-sm placeholder-gray-400 focus:outline-none focus:ring-primary-500 focus:border-primary-500 dark:bg-gray-800 dark:border-gray-600;
  }
  
  .label {
    @apply block text-sm font-medium text-gray-700 dark:text-gray-300 mb-1;
  }
  
  .card {
    @apply bg-white dark:bg-gray-800 shadow rounded-lg;
  }
  
  .card-body {
    @apply p-6;
  }
}<|MERGE_RESOLUTION|>--- conflicted
+++ resolved
@@ -26,11 +26,7 @@
   }
   
   .btn-yellow {
-<<<<<<< HEAD
-    @apply btn text-yellow-800 bg-yellow-100 hover:bg-yellow-200 border-yellow-300 focus:ring-yellow-500 dark:bg-yellow-900/20 dark:text-yellow-200 dark:border-yellow-800 dark:hover:bg-yellow-800/30;
-=======
     @apply btn text-yellow-800 bg-yellow-100 hover:bg-yellow-200 border-yellow-300 focus:ring-yellow-500 dark:bg-yellow-900 dark:text-yellow-200 dark:border-yellow-700 dark:hover:bg-yellow-800;
->>>>>>> 89135af1
   }
   
   .input {
